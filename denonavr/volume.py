#!/usr/bin/env python3
# -*- coding: utf-8 -*-
"""
This module implements the handler for volume of Denon AVR receivers.

:copyright: (c) 2021 by Oliver Goetz.
:license: MIT, see LICENSE for more details.
"""

import logging
from collections.abc import Hashable
from typing import Callable, Dict, Optional, Union, get_args

import attr

from .appcommand import AppCommands
from .const import (
    CHANNEL_MAP,
    CHANNEL_MAP_LABELS,
    CHANNEL_VOLUME_MAP,
    CHANNEL_VOLUME_MAP_LABELS,
    DENON_ATTR_SETATTR,
    MAIN_ZONE,
    STATE_ON,
    SUBWOOFERS_MAP,
    SUBWOOFERS_MAP_LABELS,
    Channels,
    Subwoofers,
)
from .exceptions import AvrCommandError, AvrProcessingError
from .foundation import DenonAVRFoundation, convert_on_off_bool

_LOGGER = logging.getLogger(__name__)


def convert_muted(value: str) -> bool:
    """Convert muted to bool."""
    return bool(value.lower() == STATE_ON)


def convert_volume(value: Union[float, str]) -> float:
    """Convert volume to float."""
    if value == "--":
        return -80.0
    return float(value)


@attr.s(auto_attribs=True, on_setattr=DENON_ATTR_SETATTR)
class DenonAVRVolume(DenonAVRFoundation):
    """This class implements volume functions of Denon AVR receiver."""

    _volume: Optional[float] = attr.ib(
        converter=attr.converters.optional(convert_volume), default=None
    )
    _muted: Optional[bool] = attr.ib(
        converter=attr.converters.optional(convert_muted), default=None
    )
    _channel_volumes: Optional[Dict[Channels, float]] = attr.ib(default=None)
    _valid_channels = get_args(Channels)
    _subwoofer: Optional[bool] = attr.ib(
        converter=attr.converters.optional(convert_on_off_bool), default=None
    )
    _subwoofer_levels_adjustment: bool = attr.ib(default=True)
    _subwoofer_levels: Optional[Dict[Subwoofers, float]] = attr.ib(default=None)
    _valid_subwoofers = get_args(Subwoofers)
    _lfe: Optional[int] = attr.ib(converter=attr.converters.optional(int), default=None)
    _bass_sync: Optional[int] = attr.ib(
        converter=attr.converters.optional(int), default=None
    )
    _ps_handlers: Dict[str, Callable[[str], None]] = attr.ib(factory=dict, init=False)
    # Update tags for attributes
    # AppCommand.xml interface
    appcommand_attrs = {
        AppCommands.GetAllZoneVolume: None,
        AppCommands.GetAllZoneMuteStatus: None,
    }
    # Status.xml interface
    status_xml_attrs = {"_volume": "./MasterVolume/value", "_muted": "./Mute/value"}

    def __attrs_post_init__(self) -> None:
        """Initialize special attributes."""
        self._ps_handlers: Dict[str, Callable[[str], None]] = {
            "SWR": self._subwoofer_state_callback,
            "SWL": self._subwoofer_levels_callback,
            "LFE": self._lfe_callback,
            "BSC": self._bass_sync_callback,
        }

    def setup(self) -> None:
        """Ensure that the instance is initialized."""
        # Add tags for a potential AppCommand.xml update
        for tag in self.appcommand_attrs:
            self._device.api.add_appcommand_update_tag(tag)

<<<<<<< HEAD
        self._device.telnet_api.register_sync_callback("MV", self._volume_callback)
        self._device.telnet_api.register_sync_callback("MU", self._mute_callback)
        self._device.telnet_api.register_sync_callback(
            "CV", self._channel_volume_callback
        )
        self._device.telnet_api.register_sync_callback("PS", self._ps_callback)
=======
        self._device.telnet_api.register_callback("MV", self._volume_callback)
        self._device.telnet_api.register_callback("MU", self._mute_callback)
        self._device.telnet_api.register_callback("CV", self._channel_volume_callback)
        self._device.telnet_api.register_callback("PS", self._subwoofer_state_callback)
        self._device.telnet_api.register_callback("PS", self._subwoofer_levels_callback)
        self._device.telnet_api.register_callback("PS", self._lfe_callback)
        self._device.telnet_api.register_callback("PS", self._bass_sync_callback)
>>>>>>> e42dbb2a

        self._is_setup = True

    def _volume_callback(self, zone: str, event: str, parameter: str) -> None:
        """Handle a volume change event."""
        if self._device.zone != zone:
            return

        if len(parameter) < 3:
            self._volume = -80.0 + float(parameter)
        else:
            whole_number = float(parameter[0:2])
            fraction = 0.1 * float(parameter[2])
            self._volume = -80.0 + whole_number + fraction

    def _mute_callback(self, zone: str, event: str, parameter: str) -> None:
        """Handle a muting change event."""
        if self._device.zone != zone:
            return

        self._muted = parameter

    def _channel_volume_callback(self, zone: str, event: str, parameter: str) -> None:
        """Handle a channel volume change event."""
        channel_volume = parameter.split()
        if (
            len(channel_volume) != 2
            or channel_volume[0] not in CHANNEL_MAP_LABELS
            or channel_volume[1] not in CHANNEL_VOLUME_MAP
        ):
            return

        if self._channel_volumes is None:
            self._channel_volumes = {}

        channel = CHANNEL_MAP_LABELS[channel_volume[0]]
        volume = channel_volume[1]
        self._channel_volumes[channel] = CHANNEL_VOLUME_MAP[volume]

<<<<<<< HEAD
    def _subwoofer_state_callback(self, parameter: str) -> None:
=======
    def _subwoofer_state_callback(self, zone: str, event: str, parameter: str) -> None:
>>>>>>> e42dbb2a
        """Handle a subwoofer state change event."""
        self._subwoofer = parameter[4:]

<<<<<<< HEAD
    def _subwoofer_levels_callback(self, parameter: str) -> None:
=======
    def _subwoofer_levels_callback(self, zone: str, event: str, parameter: str) -> None:
>>>>>>> e42dbb2a
        """Handle a subwoofer levels change event."""
        subwoofer_volume = parameter.split()
        if (
            len(subwoofer_volume) != 2
            or subwoofer_volume[0] not in SUBWOOFERS_MAP_LABELS
        ):
            return

        if self._subwoofer_levels is None:
            self._subwoofer_levels = {}

        subwoofer = SUBWOOFERS_MAP_LABELS[subwoofer_volume[0]]
        level = subwoofer_volume[1]
        val = convert_on_off_bool(level)
        if val is not None:
            self._subwoofer_levels_adjustment = val
        elif level in CHANNEL_VOLUME_MAP:
            self._subwoofer_levels[subwoofer] = CHANNEL_VOLUME_MAP[level]

<<<<<<< HEAD
    def _ps_callback(self, zone: str, event: str, parameter: str) -> None:
        """Handle a PS change event."""
        for prefix, handler in self._ps_handlers.items():
            if parameter.startswith(prefix):
                handler(parameter)
                return
=======
    def _lfe_callback(self, zone: str, event: str, parameter: str) -> None:
        """Handle a LFE change event."""
        if parameter[:3] != "LFE":
            return
>>>>>>> e42dbb2a

    def _lfe_callback(self, parameter: str) -> None:
        """Handle a LFE change event."""
        self._lfe = int(parameter[4:]) * -1

<<<<<<< HEAD
    def _bass_sync_callback(self, parameter: str) -> None:
=======
    def _bass_sync_callback(self, zone: str, event: str, parameter: str) -> None:
>>>>>>> e42dbb2a
        """Handle a LFE change event."""
        self._bass_sync = int(parameter[4:]) * -1

    async def async_update(
        self, global_update: bool = False, cache_id: Optional[Hashable] = None
    ) -> None:
        """Update volume asynchronously."""
        _LOGGER.debug("Starting volume update")
        # Ensure instance is setup before updating
        if not self._is_setup:
            self.setup()

        # Update state
        await self.async_update_volume(global_update=global_update, cache_id=cache_id)
        _LOGGER.debug("Finished volume update")

    async def async_update_volume(
        self, global_update: bool = False, cache_id: Optional[Hashable] = None
    ):
        """Update volume status of device."""
        if self._device.use_avr_2016_update is None:
            raise AvrProcessingError(
                "Device is not setup correctly, update method not set"
            )

        if self._device.use_avr_2016_update:
            await self.async_update_attrs_appcommand(
                self.appcommand_attrs, global_update=global_update, cache_id=cache_id
            )
        else:
            urls = [self._device.urls.status]
            if self._device.zone == MAIN_ZONE:
                urls.append(self._device.urls.mainzone)
            await self.async_update_attrs_status_xml(
                self.status_xml_attrs, urls, cache_id=cache_id
            )

    ##############
    # Properties #
    ##############
    @property
    def muted(self) -> Optional[bool]:
        """
        Boolean if volume is currently muted.

        Return "True" if muted and "False" if not muted.
        """
        return self._muted

    @property
    def volume(self) -> Optional[float]:
        """
        Return volume of Denon AVR as float.

        Volume is send in a format like -50.0.
        Minimum is -80.0, maximum at 18.0
        """
        return self._volume

    @property
    def channel_volumes(self) -> Optional[Dict[Channels, float]]:
        """
        Return the channel levels of the device in dB.

        Only available if using Telnet.
        """
        return self._channel_volumes

    @property
    def subwoofer(self) -> Optional[bool]:
        """
        Return the state of the subwoofer.

        Only available if using Telnet.
        """
        return self._subwoofer

    @property
    def subwoofer_levels(self) -> Optional[Dict[Subwoofers, Union[bool, float]]]:
        """
        Return the subwoofer levels of the device in dB when enabled.

        Only available if using Telnet.
        """
        if self._subwoofer_levels_adjustment:
            return self._subwoofer_levels

        return None

    @property
    def lfe(self) -> Optional[int]:
        """
        Return LFE level in dB.

        Only available if using Telnet.
        """
        return self._lfe

    @property
    def bass_sync(self) -> Optional[int]:
        """
        Return Bass Sync level in dB.

        Only available if using Telnet.
        """
        return self._bass_sync

    ##########
    # Getter #
    ##########
    def channel_volume(self, channel: Channels) -> Optional[float]:
        """
        Return the volume of a channel in dB.

        Only available if using Telnet.
        """
        self._is_valid_channel(channel)
        if self._channel_volumes is None:
            return None
        return self._channel_volumes[channel]

    def subwoofer_level(self, subwoofer: Subwoofers) -> Optional[float]:
        """
        Return the volume of a subwoofer in dB.

        Only available if using Telnet.
        """
        self._is_valid_subwoofer(subwoofer)
        if self._subwoofer_levels is None:
            return None
        return self._subwoofer_levels[subwoofer]

    ##########
    # Setter #
    ##########
    async def async_volume_up(self) -> None:
        """Volume up receiver via HTTP get command."""
        if self._device.telnet_available:
            await self._device.telnet_api.async_send_commands(
                self._device.telnet_commands.command_volume_up, skip_confirmation=True
            )
        else:
            await self._device.api.async_get_command(
                self._device.urls.command_volume_up
            )

    async def async_volume_down(self) -> None:
        """Volume down receiver via HTTP get command."""
        if self._device.telnet_available:
            await self._device.telnet_api.async_send_commands(
                self._device.telnet_commands.command_volume_down, skip_confirmation=True
            )
        else:
            await self._device.api.async_get_command(
                self._device.urls.command_volume_down
            )

    async def async_set_volume(self, volume: float) -> None:
        """
        Set receiver volume via HTTP get command.

        Volume is send in a format like -50.0.
        Minimum is -80.0, maximum at 18.0
        """
        if volume < -80 or volume > 18:
            raise AvrCommandError(f"Invalid volume: {volume}")

        # Round volume because only values which are a multi of 0.5 are working
        volume = round(volume * 2) / 2.0
        if self._device.telnet_available:
            await self._device.telnet_api.async_send_commands(
                self._device.telnet_commands.command_set_volume.format(
                    volume=int(volume + 80)
                )
            )
        else:
            await self._device.api.async_get_command(
                self._device.urls.command_set_volume.format(volume=volume)
            )

    async def async_mute(self, mute: bool) -> None:
        """Mute receiver via HTTP get command."""
        if mute:
            if self._device.telnet_available:
                await self._device.telnet_api.async_send_commands(
                    self._device.telnet_commands.command_mute_on
                )
            else:
                await self._device.api.async_get_command(
                    self._device.urls.command_mute_on
                )
        else:
            if self._device.telnet_available:
                await self._device.telnet_api.async_send_commands(
                    self._device.telnet_commands.command_mute_off
                )
            else:
                await self._device.api.async_get_command(
                    self._device.urls.command_mute_off
                )

    async def async_channel_volume_up(self, channel: Channels) -> None:
        """Increase Channel volume on receiver via HTTP get command."""
        self._is_valid_channel(channel)

        mapped_channel = CHANNEL_MAP[channel]
        if self._device.telnet_available:
            await self._device.telnet_api.async_send_commands(
                self._device.telnet_commands.command_channel_volume.format(
                    channel=mapped_channel, value="UP"
                )
            )
        else:
            await self._device.api.async_get_command(
                self._device.urls.command_channel_volume.format(
                    channel=mapped_channel, value="UP"
                )
            )

    async def async_channel_volume_down(self, channel: Channels) -> None:
        """Decrease Channel volume on receiver via HTTP get command."""
        self._is_valid_channel(channel)

        mapped_channel = CHANNEL_MAP[channel]
        if self._device.telnet_available:
            await self._device.telnet_api.async_send_commands(
                self._device.telnet_commands.command_channel_volume.format(
                    channel=mapped_channel, value="DOWN"
                )
            )
        else:
            await self._device.api.async_get_command(
                self._device.urls.command_channel_volume.format(
                    channel=mapped_channel, value="DOWN"
                )
            )

    async def async_channel_volume(self, channel: Channels, volume: float) -> None:
        """
        Set Channel volume on receiver via HTTP get command.

        :param channel: Channel to set.
        :param volume: Volume to set. Valid values are -12 to 12 with 0.5 steps.
        """
        self._is_valid_channel(channel)
        if volume not in CHANNEL_VOLUME_MAP_LABELS:
            raise AvrCommandError(f"Invalid channel volume: {volume}")

        mapped_channel = CHANNEL_MAP[channel]
        mapped_volume = CHANNEL_VOLUME_MAP_LABELS[volume]
        if self._device.telnet_available:
            await self._device.telnet_api.async_send_commands(
                self._device.telnet_commands.command_channel_volume.format(
                    channel=mapped_channel, value=mapped_volume
                )
            )
        else:
            await self._device.api.async_get_command(
                self._device.urls.command_channel_volume.format(
                    channel=mapped_channel, value=mapped_volume
                )
            )

    async def async_channel_volumes_reset(self) -> None:
        """Reset all channel volumes on receiver via HTTP get command."""
        if self._device.telnet_available:
            await self._device.telnet_api.async_send_commands(
                self._device.telnet_commands.command_channel_volumes_reset
            )
        else:
            await self._device.api.async_get_command(
                self._device.urls.command_channel_volumes_reset
            )

    async def async_subwoofer_on(self) -> None:
        """Turn on Subwoofer on receiver via HTTP get command."""
        if self._device.telnet_available:
            await self._device.telnet_api.async_send_commands(
                self._device.telnet_commands.command_subwoofer_on_off.format(mode="ON")
            )
        else:
            await self._device.api.async_get_command(
                self._device.urls.command_subwoofer_on_off.format(mode="ON")
            )

    async def async_subwoofer_off(self) -> None:
        """Turn off Subwoofer on receiver via HTTP get command."""
        if self._device.telnet_available:
            await self._device.telnet_api.async_send_commands(
                self._device.telnet_commands.command_subwoofer_on_off.format(mode="OFF")
            )
        else:
            await self._device.api.async_get_command(
                self._device.urls.command_subwoofer_on_off.format(mode="OFF")
            )

    async def async_subwoofer_toggle(self) -> None:
        """
        Toggle Subwoofer on receiver via HTTP get command.

        Only available if using Telnet.
        """
        if self._subwoofer:
            await self.async_subwoofer_off()
        else:
            await self.async_subwoofer_on()

    async def async_subwoofer_level_up(self, subwoofer: Subwoofers) -> None:
        """Increase Subwoofer level on receiver via HTTP get command."""
        self._is_valid_subwoofer(subwoofer)
        mapped_subwoofer = SUBWOOFERS_MAP[subwoofer]
        if self._device.telnet_available:
            await self._device.telnet_api.async_send_commands(
                self._device.telnet_commands.command_subwoofer_level.format(
                    number=mapped_subwoofer, mode="UP"
                )
            )
        else:
            await self._device.api.async_get_command(
                self._device.urls.command_subwoofer_level.format(
                    number=mapped_subwoofer, mode="UP"
                )
            )

    async def async_subwoofer_level_down(self, subwoofer: Subwoofers) -> None:
        """Decrease Subwoofer level on receiver via HTTP get command."""
        self._is_valid_subwoofer(subwoofer)
        mapped_subwoofer = SUBWOOFERS_MAP[subwoofer]
        if self._device.telnet_available:
            await self._device.telnet_api.async_send_commands(
                self._device.telnet_commands.command_subwoofer_level.format(
                    number=mapped_subwoofer, mode="DOWN"
                )
            )
        else:
            await self._device.api.async_get_command(
                self._device.urls.command_subwoofer_level.format(
                    number=mapped_subwoofer, mode="DOWN"
                )
            )

    async def async_lfe_up(self) -> None:
        """Increase LFE on receiver via HTTP get command."""
        if self._device.telnet_available:
            await self._device.telnet_api.async_send_commands(
                self._device.telnet_commands.command_lfe.format(mode="UP")
            )
        else:
            await self._device.api.async_get_command(
                self._device.urls.command_lfe.format(mode="UP")
            )

    async def async_lfe_down(self) -> None:
        """Decrease LFE on receiver via HTTP get command."""
        if self._device.telnet_available:
            await self._device.telnet_api.async_send_commands(
                self._device.telnet_commands.command_lfe.format(mode="DOWN")
            )
        else:
            await self._device.api.async_get_command(
                self._device.urls.command_lfe.format(mode="DOWN")
            )

    async def async_lfe(self, lfe: int) -> None:
        """
        Set LFE level on receiver via HTTP get command.

        :param lfe: LFE level to set. Valid values are -10 to 0.
        """
        if lfe < -10 or lfe > 0:
            raise AvrCommandError(f"Invalid LFE: {lfe}")

        lfe_local = str(lfe).replace("-", "").zfill(2)
        if self._device.telnet_available:
            await self._device.telnet_api.async_send_commands(
                self._device.telnet_commands.command_lfe.format(mode=lfe_local)
            )
        else:
            await self._device.api.async_get_command(
                self._device.urls.command_lfe.format(mode=lfe_local)
            )

    async def async_bass_sync_up(self) -> None:
        """Increase Bass Sync on receiver via HTTP get command."""
        if self._device.telnet_available:
            await self._device.telnet_api.async_send_commands(
                self._device.telnet_commands.command_bass_sync.format(mode="UP")
            )
        else:
            await self._device.api.async_get_command(
                self._device.urls.command_bass_sync.format(mode="UP")
            )

    async def async_bass_sync_down(self) -> None:
        """Decrease Bass Sync on receiver via HTTP get command."""
        if self._device.telnet_available:
            await self._device.telnet_api.async_send_commands(
                self._device.telnet_commands.command_bass_sync.format(mode="DOWN")
            )
        else:
            await self._device.api.async_get_command(
                self._device.urls.command_bass_sync.format(mode="DOWN")
            )

    async def async_bass_sync(self, lfe: int) -> None:
        """
        Set Bass Sync level on receiver via HTTP get command.

        :param lfe: Bass Sync level to set. Valid values are -10 to 0.
        """
        if lfe < -10 or lfe > 0:
            raise AvrCommandError(f"Invalid Bass Sync: {lfe}")

        bass_sync_local = str(lfe).replace("-", "").zfill(2)
        if self._device.telnet_available:
            await self._device.telnet_api.async_send_commands(
                self._device.telnet_commands.command_bass_sync.format(
                    mode=bass_sync_local
                )
            )
        else:
            await self._device.api.async_get_command(
                self._device.urls.command_bass_sync.format(mode=bass_sync_local)
            )

    @staticmethod
    def _is_valid_channel(channel: Channels):
        if channel not in DenonAVRVolume._valid_channels:
            raise AvrCommandError("Invalid channel")

    @staticmethod
    def _is_valid_subwoofer(subwoofer: Subwoofers):
        if subwoofer not in DenonAVRVolume._valid_subwoofers:
            raise AvrCommandError("Invalid subwoofer")


def volume_factory(instance: DenonAVRFoundation) -> DenonAVRVolume:
    """Create DenonAVRVolume at receiver instances."""
    # pylint: disable=protected-access
    new = DenonAVRVolume(device=instance._device)
    return new<|MERGE_RESOLUTION|>--- conflicted
+++ resolved
@@ -92,22 +92,12 @@
         for tag in self.appcommand_attrs:
             self._device.api.add_appcommand_update_tag(tag)
 
-<<<<<<< HEAD
-        self._device.telnet_api.register_sync_callback("MV", self._volume_callback)
-        self._device.telnet_api.register_sync_callback("MU", self._mute_callback)
-        self._device.telnet_api.register_sync_callback(
+        self._device.telnet_api.register_callback("MV", self._volume_callback)
+        self._device.telnet_api.register_callback("MU", self._mute_callback)
+        self._device.telnet_api.register_callback(
             "CV", self._channel_volume_callback
         )
-        self._device.telnet_api.register_sync_callback("PS", self._ps_callback)
-=======
-        self._device.telnet_api.register_callback("MV", self._volume_callback)
-        self._device.telnet_api.register_callback("MU", self._mute_callback)
-        self._device.telnet_api.register_callback("CV", self._channel_volume_callback)
-        self._device.telnet_api.register_callback("PS", self._subwoofer_state_callback)
-        self._device.telnet_api.register_callback("PS", self._subwoofer_levels_callback)
-        self._device.telnet_api.register_callback("PS", self._lfe_callback)
-        self._device.telnet_api.register_callback("PS", self._bass_sync_callback)
->>>>>>> e42dbb2a
+        self._device.telnet_api.register_callback("PS", self._ps_callback)
 
         self._is_setup = True
 
@@ -147,19 +137,11 @@
         volume = channel_volume[1]
         self._channel_volumes[channel] = CHANNEL_VOLUME_MAP[volume]
 
-<<<<<<< HEAD
     def _subwoofer_state_callback(self, parameter: str) -> None:
-=======
-    def _subwoofer_state_callback(self, zone: str, event: str, parameter: str) -> None:
->>>>>>> e42dbb2a
         """Handle a subwoofer state change event."""
         self._subwoofer = parameter[4:]
 
-<<<<<<< HEAD
     def _subwoofer_levels_callback(self, parameter: str) -> None:
-=======
-    def _subwoofer_levels_callback(self, zone: str, event: str, parameter: str) -> None:
->>>>>>> e42dbb2a
         """Handle a subwoofer levels change event."""
         subwoofer_volume = parameter.split()
         if (
@@ -179,29 +161,18 @@
         elif level in CHANNEL_VOLUME_MAP:
             self._subwoofer_levels[subwoofer] = CHANNEL_VOLUME_MAP[level]
 
-<<<<<<< HEAD
     def _ps_callback(self, zone: str, event: str, parameter: str) -> None:
         """Handle a PS change event."""
         for prefix, handler in self._ps_handlers.items():
             if parameter.startswith(prefix):
                 handler(parameter)
                 return
-=======
-    def _lfe_callback(self, zone: str, event: str, parameter: str) -> None:
-        """Handle a LFE change event."""
-        if parameter[:3] != "LFE":
-            return
->>>>>>> e42dbb2a
 
     def _lfe_callback(self, parameter: str) -> None:
         """Handle a LFE change event."""
         self._lfe = int(parameter[4:]) * -1
 
-<<<<<<< HEAD
     def _bass_sync_callback(self, parameter: str) -> None:
-=======
-    def _bass_sync_callback(self, zone: str, event: str, parameter: str) -> None:
->>>>>>> e42dbb2a
         """Handle a LFE change event."""
         self._bass_sync = int(parameter[4:]) * -1
 
