--- conflicted
+++ resolved
@@ -750,11 +750,7 @@
 
         Possible values are: "Auto", "Bright", "Dim", "Dark", "Off"
         """
-<<<<<<< HEAD
         return self._device.illumination
-=======
-        return self.illumination
->>>>>>> e42dbb2a
 
     @property
     def auto_lip_sync(self) -> Optional[bool]:
@@ -763,11 +759,7 @@
 
         Only available on Marantz devices and when using Telnet.
         """
-<<<<<<< HEAD
         return self._device.auto_lip_sync
-=======
-        return self.auto_lip_sync
->>>>>>> e42dbb2a
 
     ##########
     # Getter #
