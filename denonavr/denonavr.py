--- conflicted
+++ resolved
@@ -666,9 +666,8 @@
         Note:
         Doesn't work, if Dynamic Equalizer is active
         """
-<<<<<<< HEAD
         await self.tonecontrol.async_treble_down()
-
+        
     @run_async_synchronously(async_func=async_treble_down)
     def treble_down(self) -> None:
         """
@@ -749,6 +748,3 @@
     @run_async_synchronously(async_func=async_settings_menu)
     def settings_menu(self) -> None:
         """Raise settings menu to receiver via HTTP get command."""
-=======
-        await self.tonecontrol.async_treble_down()
->>>>>>> c70e8ce1
