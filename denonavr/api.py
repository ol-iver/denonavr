#!/usr/bin/env python3
# -*- coding: utf-8 -*-
"""
This module implements the REST and Telnet APIs to Denon AVR receivers.

:copyright: (c) 2021 by Oliver Goetz.
:license: MIT, see LICENSE for more details.
"""

import asyncio
import contextlib
import logging
import time
import xml.etree.ElementTree as ET
from asyncio import timeout as asyncio_timeout
from collections import defaultdict
from collections.abc import Hashable
from io import BytesIO
<<<<<<< HEAD
from typing import (
    Awaitable,
    Callable,
    DefaultDict,
    Dict,
    List,
    Optional,
    Set,
    Tuple,
    cast,
)
=======
from typing import Callable, DefaultDict, Dict, List, Optional, Set, Tuple, cast
>>>>>>> e42dbb2a

import attr
import httpx
from defusedxml import DefusedXmlException
from defusedxml.ElementTree import ParseError, fromstring

from .appcommand import AppCommandCmd
from .const import (
    ALL_TELNET_EVENTS,
    ALL_ZONE_TELNET_EVENTS,
    ALL_ZONES,
    APPCOMMAND0300_URL,
    APPCOMMAND_CMD_TEXT,
    APPCOMMAND_NAME,
    APPCOMMAND_URL,
    DENON_ATTR_SETATTR,
    MAIN_ZONE,
    TELNET_EVENTS,
    TELNET_SOURCES,
    ZONE2,
    ZONE3,
)
from .decorators import async_handle_receiver_exceptions, cache_result
from .exceptions import (
    AvrIncompleteResponseError,
    AvrInvalidResponseError,
    AvrNetworkError,
    AvrProcessingError,
    AvrTimoutError,
)

_LOGGER = logging.getLogger(__name__)

_MONITOR_INTERVAL = 30


def telnet_event_map_factory() -> Dict[str, List]:
    """Create telnet event map."""
    event_map: DefaultDict[str, List] = defaultdict(list)
    for event in TELNET_EVENTS:
        event_map[event[0:2]].append(event)
    for value in event_map.values():
        value.sort(key=len, reverse=True)
    return dict(event_map)


@attr.s(auto_attribs=True, hash=False)
class HTTPXAsyncClient:
    """Perform cached HTTP calls with httpx.AsyncClient."""

    _persistent_client: Optional[httpx.AsyncClient] = attr.ib(
        default=None,
    )

    default_timeout: Optional[float] = attr.ib(
        default=2,
    )

    def __attrs_post_init__(self) -> None:
        """Initialize after attrs creates the instance."""
        self._persistent_client = None

    def _get_client(self) -> httpx.AsyncClient:
        if self._persistent_client is None:
            self._persistent_client = httpx.AsyncClient(
                limits=httpx.Limits(
                    max_connections=5,
                    max_keepalive_connections=3,
                    keepalive_expiry=30.0,
                ),
                timeout=self.default_timeout,
                http2=False,
                follow_redirects=True,
            )
        return self._persistent_client

    def __hash__(self) -> int:
        """Hash the class using its ID that caching works."""
        return id(self)

    @cache_result
    @async_handle_receiver_exceptions
    async def async_get(
        self,
        url: str,
        timeout: float,
        read_timeout: float,
        *,
        cache_id: Hashable = None,
    ) -> httpx.Response:
        """Call GET endpoint of Denon AVR receiver asynchronously."""
        client = self._get_client()
        res = await client.get(url, timeout=httpx.Timeout(timeout, read=read_timeout))
        res.raise_for_status()

        return res

    @cache_result
    @async_handle_receiver_exceptions
    async def async_post(
        self,
        url: str,
        timeout: float,
        read_timeout: float,
        *,
        content: Optional[bytes] = None,
        data: Optional[Dict] = None,
        cache_id: Hashable = None,
    ) -> httpx.Response:
        """Call GET endpoint of Denon AVR receiver asynchronously."""
        client = self._get_client()
        res = await client.post(
            url,
            content=content,
            data=data,
            timeout=httpx.Timeout(timeout, read=read_timeout),
        )
        res.raise_for_status()

        return res

    async def aclose(self):
        """Close persistent client when done."""
        if self._persistent_client:
            await self._persistent_client.aclose()
            self._persistent_client = None


@attr.s(auto_attribs=True, on_setattr=DENON_ATTR_SETATTR)
class DenonAVRApi:
    """Perform API calls to Denon AVR REST interface."""

    host: str = attr.ib(converter=str, default="localhost")
    port: int = attr.ib(converter=int, default=80)
    timeout: float = attr.ib(converter=float, default=2.0)
    read_timeout: float = attr.ib(converter=float, default=15.0)
    _appcommand_update_tags: Tuple[AppCommandCmd] = attr.ib(
        validator=attr.validators.deep_iterable(
            attr.validators.instance_of(AppCommandCmd),
            attr.validators.instance_of(tuple),
        ),
        default=attr.Factory(tuple),
    )
    _appcommand0300_update_tags: Tuple[AppCommandCmd] = attr.ib(
        validator=attr.validators.deep_iterable(
            attr.validators.instance_of(AppCommandCmd),
            attr.validators.instance_of(tuple),
        ),
        default=attr.Factory(tuple),
    )
    httpx_async_client: HTTPXAsyncClient = attr.ib(
        validator=attr.validators.instance_of(HTTPXAsyncClient),
        default=attr.Factory(HTTPXAsyncClient),
        init=False,
    )

    def __attrs_post_init__(self) -> None:
        """Initialize special attributes."""
        self.httpx_async_client.timeout = self.timeout

    async def async_get(
        self,
        request: str,
        *,
        port: Optional[int] = None,
        cache_id: Hashable = None,
    ) -> httpx.Response:
        """Call GET endpoint of Denon AVR receiver asynchronously."""
        # Use default port of the receiver if no different port is specified
        port = port if port is not None else self.port

        endpoint = f"http://{self.host}:{port}{request}"

        return await self.httpx_async_client.async_get(
            endpoint, self.timeout, self.read_timeout, cache_id=cache_id
        )

    async def async_post(
        self,
        request: str,
        *,
        content: Optional[bytes] = None,
        data: Optional[Dict] = None,
        port: Optional[int] = None,
        cache_id: Hashable = None,
    ) -> httpx.Response:
        """Call POST endpoint of Denon AVR receiver asynchronously."""
        # Use default port of the receiver if no different port is specified
        port = port if port is not None else self.port

        endpoint = f"http://{self.host}:{port}{request}"

        return await self.httpx_async_client.async_post(
            endpoint,
            self.timeout,
            self.read_timeout,
            content=content,
            data=data,
            cache_id=cache_id,
        )

    async def async_get_command(self, request: str) -> str:
        """Send HTTP GET command to Denon AVR receiver asynchronously."""
        # HTTP GET to endpoint
        res = await self.async_get(request)
        # Return text
        return res.text

    async def async_get_xml(
        self, request: str, *, cache_id: Hashable = None
    ) -> ET.Element:
        """Return XML data from HTTP GET endpoint asynchronously."""
        # HTTP GET to endpoint
        res = await self.async_get(request, cache_id=cache_id)
        # create ElementTree
        try:
            xml_root = fromstring(res.text)
        except (
            ET.ParseError,
            DefusedXmlException,
            ParseError,
            UnicodeDecodeError,
        ) as err:
            raise AvrInvalidResponseError(f"XMLParseError: {err}", request) from err
        # Check validity of XML
        self.check_xml_validity(request, xml_root)
        # Return ElementTree element
        return xml_root

    async def async_post_appcommand(
        self, request: str, cmds: Tuple[AppCommandCmd], *, cache_id: Hashable = None
    ) -> ET.Element:
        """Return XML from Appcommand(0300) endpoint asynchronously."""
        # Prepare XML body for POST call
        content = self.prepare_appcommand_body(cmds)
        _LOGGER.debug("Content for %s endpoint: %s", request, content)
        # HTTP POST to endpoint
        res = await self.async_post(request, content=content, cache_id=cache_id)
        # create ElementTree
        try:
            xml_root = fromstring(res.text)
        except (
            ET.ParseError,
            DefusedXmlException,
            ParseError,
            UnicodeDecodeError,
        ) as err:
            raise AvrInvalidResponseError(f"XMLParseError: {err}", request) from err
        # Check validity of XML
        self.check_xml_validity(request, xml_root)
        # Add query tags to result
        xml_root = self.add_query_tags_to_result(request, cmds, xml_root)
        # Return ElementTree element
        return xml_root

    def add_appcommand_update_tag(self, tag: AppCommandCmd) -> None:
        """Add appcommand tag for full update."""
        if tag.cmd_id != "1":
            raise ValueError(f"cmd_id is {tag.cmd_id} but must be 1")

        # Remove response pattern from tag because it is not relevant for query
        tag = attr.evolve(tag, response_pattern=tuple())

        if tag not in self._appcommand_update_tags:
            _LOGGER.debug("Add tag %s to AppCommand update tuple", tag)
            self._appcommand_update_tags = (*self._appcommand_update_tags, tag)

    def add_appcommand0300_update_tag(self, tag: AppCommandCmd) -> None:
        """Add appcommand0300 tag for full update."""
        if tag.cmd_id != "3":
            raise ValueError(f"cmd_id is {tag.cmd_id} but must be 3")

        # Remove response pattern from tag because it is not relevant for query
        tag = attr.evolve(tag, response_pattern=tuple())

        if tag not in self._appcommand0300_update_tags:
            _LOGGER.debug("Add tag %s to AppCommand0300 update tuple", tag)
            self._appcommand0300_update_tags = (*self._appcommand0300_update_tags, tag)

    async def async_get_global_appcommand(
        self, appcommand0300: bool = False, cache_id: Optional[Hashable] = None
    ) -> ET.Element:
        """Get XML structure for full AppCommand update."""
        if appcommand0300:
            tags = self._appcommand0300_update_tags
            url = APPCOMMAND0300_URL
        else:
            tags = self._appcommand_update_tags
            url = APPCOMMAND_URL

        res = await self.async_post_appcommand(url, tags, cache_id=cache_id)
        return res

    @staticmethod
    def add_query_tags_to_result(
        request: str, cmd_list: Tuple[AppCommandCmd], xml_root: ET.Element
    ) -> ET.Element:
        """
        Add query tags to corresponding elements of result XML.

        This is used to identitfy the result tags.
        """
        if len(cmd_list) != len(xml_root):
            raise AvrIncompleteResponseError(
                (
                    "Invalid length of response XML. Query has"
                    f" {len(cmd_list)} elements, response {len(xml_root)}"
                ),
                request,
            )

        for i, child in enumerate(xml_root):
            if child.tag not in ["cmd", "error"]:
                raise AvrInvalidResponseError(
                    (
                        'Returned document contains a tag other than "cmd" and'
                        f' "error": {child.tag}'
                    ),
                    request,
                )
            # Find corresponding attributes from request XML if set and add
            # tag to cmd element
            if cmd_list[i].cmd_text is not None:
                child.set(APPCOMMAND_CMD_TEXT, cmd_list[i].cmd_text)
            if cmd_list[i].name is not None:
                child.set(APPCOMMAND_NAME, cmd_list[i].name)

        return xml_root

    @staticmethod
    def check_xml_validity(request: str, xml_root: ET.Element) -> None:
        """Check if there is a valid Denon XML and not a HTML page."""
        if xml_root.tag == "html":
            raise AvrInvalidResponseError("Returned document contains HTML", request)

    @staticmethod
    def prepare_appcommand_body(cmd_list: Tuple[AppCommandCmd]) -> bytes:
        """Prepare HTTP POST body to AppCommand(0300).xml end point."""
        # Buffer XML body as binary IO
        body = BytesIO()

        # Denon AppCommand.xml acts weird. It returns an error when the tx
        # element consists of more than 5 cmd elements, but it accepts
        # multiple XML root elements
        chunks = [cmd_list[i : i + 5] for i in range(0, len(cmd_list), 5)]

        for i, chunk in enumerate(chunks):
            # Prepare POST XML body for AppCommand.xml
            xml_root = ET.Element("tx")

            for cmd in chunk:
                # Append tags for each element
                cmd_element = ET.Element("cmd")
                cmd_element.set("id", cmd.cmd_id)

                # Optional cmd text
                cmd_element.text = cmd.cmd_text

                # Optional name tag
                if cmd.name is not None:
                    name_element = ET.Element("name")
                    name_element.text = cmd.name
                    cmd_element.append(name_element)

                # Optional list tag
                if cmd.param_list is not None:
                    param_list_element = ET.Element("list")
                    for param in cmd.param_list:
                        param_element = ET.Element("param")
                        param_element.set("name", param.name)
                        param_element.text = param.text
                        param_list_element.append(param_element)
                    cmd_element.append(param_list_element)

                xml_root.append(cmd_element)

                # Optional command parameter
                if cmd.set_command is not None:
                    command_element = ET.Element(cmd.set_command.name)
                    command_element.text = cmd.set_command.text
                    xml_root.append(command_element)

            xml_tree = ET.ElementTree(xml_root)
            # XML declaration only for the first chunk
            xml_tree.write(body, encoding="utf-8", xml_declaration=bool(i == 0))

        body_bytes = body.getvalue()

        # Buffered XML not needed anymore: close
        body.close()

        return body_bytes


class DenonAVRTelnetProtocol(asyncio.Protocol):
    """Protocol for the Denon AVR Telnet interface."""

    def __init__(
        self, on_message: Callable[[str], None], on_connection_lost: Callable[[], None]
    ) -> None:
        """Initialize the protocol."""
        self._buffer = b""
        self.transport: Optional[asyncio.Transport] = None
        self._on_message = on_message
        self._on_connection_lost = on_connection_lost

    @property
    def connected(self) -> bool:
        """Return True if transport is connected."""
        if self.transport is None:
            return False
        return not self.transport.is_closing()

    def write(self, data: str) -> None:
        """Write data to the transport."""
        if self.transport is None:
            return
        if self.transport.is_closing():
            return
        self.transport.write(data.encode("utf-8"))

    def close(self) -> None:
        """Close the connection."""
        if self.transport is not None:
            self.transport.close()

    def data_received(self, data: bytes) -> None:
        """Handle data received."""
        self._buffer += data
        while b"\r" in self._buffer:
            line, _, self._buffer = self._buffer.partition(b"\r")
            with contextlib.suppress(UnicodeDecodeError):
                self._on_message(line.decode("utf-8"))

    def connection_made(self, transport: asyncio.Transport) -> None:
        """Handle connection made."""
        self.transport = transport

    def connection_lost(self, exc: Optional[Exception]) -> None:
        """Handle connection lost."""
        self._on_connection_lost()
        super().connection_lost(exc)
        self.transport = None


@attr.s(auto_attribs=True, hash=False, on_setattr=DENON_ATTR_SETATTR)
class DenonAVRTelnetApi:
    """Handle Telnet responses from the Denon AVR Telnet interface."""

    host: str = attr.ib(converter=str, default="localhost")
    timeout: float = attr.ib(converter=float, default=2.0)
    is_denon: bool = attr.ib(converter=bool, default=True)
    _connection_enabled: bool = attr.ib(default=False)
    _last_message_time: float = attr.ib(default=-1.0)
    _connect_lock: asyncio.Lock = attr.ib(default=attr.Factory(asyncio.Lock))
    _reconnect_task: asyncio.Task = attr.ib(default=None)
    _monitor_handle: asyncio.TimerHandle = attr.ib(default=None)
    _protocol: DenonAVRTelnetProtocol = attr.ib(default=None)
    _telnet_event_map: Dict[str, List] = attr.ib(
        default=attr.Factory(telnet_event_map_factory)
    )
    _send_lock: asyncio.Lock = attr.ib(default=attr.Factory(asyncio.Lock))
    _send_confirmation_timeout: float = attr.ib(converter=float, default=2.0)
    _send_confirmation_event: asyncio.Event = attr.ib(
        default=attr.Factory(asyncio.Event)
    )
    _send_confirmation_command: str = attr.ib(converter=str, default="")
    _send_tasks: Set[asyncio.Task] = attr.ib(attr.Factory(set))
<<<<<<< HEAD
    _callbacks: Dict[str, List[Callable[[str, str, str], Awaitable[None]]]] = attr.ib(
=======
    _callbacks: Dict[str, List[Callable]] = attr.ib(
>>>>>>> e42dbb2a
        validator=attr.validators.instance_of(dict),
        default=attr.Factory(dict),
        init=False,
    )
<<<<<<< HEAD
    _raw_callbacks: List[Callable[[str], Awaitable[None]]] = attr.ib(
=======
    _raw_callbacks: List[Callable] = attr.ib(
>>>>>>> e42dbb2a
        validator=attr.validators.instance_of(list),
        default=attr.Factory(list),
        init=False,
    )
    _sync_callbacks: Dict[str, List[Callable[[str, str, str], None]]] = attr.ib(
        validator=attr.validators.instance_of(dict),
        default=attr.Factory(dict),
        init=False,
    )

    def __attrs_post_init__(self) -> None:
        """Initialize special attributes."""
        self._register_raw_callback(self._send_confirmation_callback)

    async def async_connect(self) -> None:
        """Connect to the receiver asynchronously."""
        _LOGGER.debug("%s: telnet connecting", self.host)
        async with self._connect_lock:
            if self.connected:
                return
            await self._async_establish_connection()

    async def _async_establish_connection(self) -> None:
        """Establish a connection to the receiver."""
        loop = asyncio.get_event_loop()
        _LOGGER.debug("%s: establishing telnet connection", self.host)
        try:
            async with asyncio_timeout(self.timeout):
                transport_protocol = await loop.create_connection(
                    lambda: DenonAVRTelnetProtocol(
                        on_connection_lost=self._handle_disconnected,
                        on_message=self._process_event,
                    ),
                    self.host,
                    23,
                )
        except asyncio.TimeoutError as err:
            _LOGGER.debug("%s: Timeout exception on telnet connect", self.host)
            raise AvrTimoutError(f"TimeoutException: {err}", "telnet connect") from err
        except ConnectionRefusedError as err:
            _LOGGER.debug(
                "%s: Connection refused on telnet connect: %s", self.host, err
            )
            raise AvrNetworkError(
                f"ConnectionRefusedError: {err}", "telnet connect"
            ) from err
        except (OSError, IOError) as err:
            _LOGGER.debug(
                "%s: Connection failed on telnet reconnect: %s", self.host, err
            )
            raise AvrNetworkError(f"OSError: {err}", "telnet connect") from err
        self._protocol = cast(DenonAVRTelnetProtocol, transport_protocol[1])
        _LOGGER.debug("%s: telnet connection established", self.host)
        self._connection_enabled = True
        self._last_message_time = time.monotonic()
        self._schedule_monitor()
<<<<<<< HEAD
        loop.create_task(
            self._schedule_updates(),
=======
        # Trigger update of all attributes
        commands = [
            "ZM?",
            "SI?",
            "MV?",
            "MU?",
            "Z2?",
            "Z2MU?",
            "Z3?",
            "Z3MU?",
            "PSTONE CTRL ?",
            "PSBAS ?",
            "PSTRE ?",
            "PSDYNEQ ?",
            "PSLFC ?",
            "PSCNTAMT ?",
            "PSMULTEQ: ?",
            "PSREFLEV ?",
            "PSDYNVOL ?",
            "MS?",
            "MNMEN?",
            "DIM ?",
            "PSDELAY?",
            "ECO?",
            "VSMONI ?",
            "PSDIRAC ?",
            "CV?",
            "PSNEURAL ?",
            "PSIMAX ?",
            "PSIMAXAUD ?",
            "PSIMAXHPF ?",
            "PSIMAXLPF ?",
            "PSIMAXSWM ?",
            "PSIMAXSWO ?",
            "PSSWR ?",
            "PSSWL ?",
            "SSTTR ?",
            "MSQUICK ?",
            "MSSMART ?",
            "STBY?",
            "SLP?",
            "VSAUDIO ?",
            "PSCES ?",
            "VSVPM ?",
            "PSLFE ?",
            "PSLOM ?",
            "PSBSC ?",
            "PSDEH ?",
            "PSCINEMA EQ. ?",
            "PSAUROPR ?",
            "PSAUROST ?",
            "PSAUROMODE ?",
            "PSRSZ ?",
            "TR?",
            "SPPR ?",
            "BTTX ?",
            "PSDIC ?",
            "PSSPV ?",
            "PSSP: ?",
            "PSDRC ?",
            "PSDEL ?",
            "PSRSTR ?",
            "PSGEQ ?",
            "PSHEQ ?",
        ]
        if not self.is_denon:
            commands.append("PSMDAX ?")
            commands.append("PSDACFIL ?")
            commands.append("ILB ?")
            commands.append("SSHOS ?")
        await self.async_send_commands(
            *commands,
            skip_confirmation=True,
>>>>>>> e42dbb2a
        )

    _update_commands: List[str] = None

    async def _schedule_updates(self):
        if not self._update_commands:
            # Trigger update of all attributes
            commands = [
                # Critical State Info
                "ZM?",  # Main Zone Power
                "SI?",  # Select INPUT source
                "MV?",  # MASTER VOLUME
                "MU?",  # Mute
                "Z2?",  # Z2 Zone Power
                "Z2MU?",  # Z2 Mute
                "Z3?",  # Z3 Zone Power
                "Z3MU?",  # Z3 Mute
                "MS?",  # Surround mode
                # State Info used in Toggle Commands
                "MNMEN?",  # Menu
                "TR?",  # Trigger
                "PSTONE CTRL ?",  # TONE
                "PSDYNEQ ?",  # Dynamic EQ
                "PSLFC ?",  # Audyssey LFC
                "PSNEURAL ?",  # Neural:X
                "PSIMAXAUD ?",  # IMAX Audio Settings Auto/Manual
                "PSIMAXSWM ?",  # IMAX Subwoofer Mode
                "PSSWR ?",  # Subwoofer
                "SSTTR ?",  # Tactile Transducer
                "VSAUDIO ?",  # HDMI Audio Decode
                "PSCES ?",  # CENTER Spread
                "PSLOM ?",  # Loudness Management
                "PSCINEMA EQ. ?",  # CINEMA EQ
                "BTTX ?",  # Bluetooth Transmitter
                "PSSPV ?",  # Speaker Virtualizer
                "PSGEQ ?",  # Graphic EQ
                "PSHEQ ?",  # Headphone EQ
                # Regular State Info
                "PSBAS ?",  # BASS
                "PSTRE ?",  # TREBLE
                "PSCNTAMT ?",  # Containment Amount
                "PSMULTEQ: ?",  # MultEQ
                "PSREFLEV ?",  # Reference Level
                "PSDYNVOL ?",  # Dynamic Vol.
                "DIM ?",  # Dimmer
                "PSDELAY ?",  # Audio Delay
                "ECO?",  # ECO
                "VSMONI ?",  # HDMI Output
                "PSDIRAC ?",  # Dirac Live Filter
                "CV?",  # Channel Volume
                "PSIMAX ?",  # IMAX
                "PSIMAXHPF ?",  # IMAX High Pass Filter
                "PSIMAXLPF ?",  # IMAX Low Pass Filter
                "PSIMAXSWO ?",  # Subwoofer Output LFE+Main/LFE
                "PSSWL ?",  # Subwoofer Level
                "STBY?",  # Auto Standby
                "SLP?",  # Sleep
                "VSVPM ?",  # Video Process
                "PSLFE ?",  # LFE Level
                "PSBSC ?",  # Bass Sync
                "PSDEH ?",  # Dialog Enhancer
                "PSAUROPR ?",  # Auro-Matic Preset
                "PSAUROST ?",  # Auro-Matic Strength
                "PSAUROMODE ?",  # AURO-3D Mode
                "PSRSZ ?",  # ROOM SIZE
                "SPPR ?",  # Speaker Preset
                "PSDIC ?",  # Dialog Control
                "PSSP: ?",  # Effect Speaker selection
                "PSDRC ?",  # DRC
                "PSDEL ?",  # DELAY TIME
                "PSRSTR ?",  # AUDIO RESTORER
            ]

            index = commands.index("MNMEN?")
            if self.is_denon:
                commands.insert(index := index + 1, "MSQUICK ?")  # Quick Select
            if not self.is_denon:
                commands.insert(index + 1, "MSSMART ?")  # SMART Select
                index = commands.index("TR?")
                commands.insert(index := index + 1, "PSMDAX ?")  # MDAX
                commands.insert(index := index + 1, "PSDACFIL ?")  # DAC Filter
                commands.insert(index := index + 1, "ILB ?")  # Illumination
                commands.insert(index + 1, "SSHOS ?")  # Auto Lip Sync

            self._update_commands = commands

        for command in self._update_commands:
            await self.async_send_commands(command, skip_confirmation=True)
            await asyncio.sleep(0.1)

    def _schedule_monitor(self) -> None:
        """Start the monitor task."""
        loop = asyncio.get_event_loop()
        self._monitor_handle = loop.call_later(_MONITOR_INTERVAL, self._monitor)

    def _stop_monitor(self) -> None:
        """Stop the monitor task."""
        if self._monitor_handle is not None:
            self._monitor_handle.cancel()
            self._monitor_handle = None

    def _monitor(self) -> None:
        """Monitor the connection."""
        time_since_response = time.monotonic() - self._last_message_time
        if time_since_response > _MONITOR_INTERVAL * 2:
            _LOGGER.info(
                "%s: Keep alive failed, disconnecting and reconnecting", self.host
            )
            self._handle_disconnected()
            return

        if time_since_response > _MONITOR_INTERVAL and self._protocol:
            # Keep the connection alive
            _LOGGER.debug("%s: Sending keep alive", self.host)
            self._protocol.write("PW?\r")
        self._schedule_monitor()

    def _handle_disconnected(self) -> None:
        """Handle disconnected."""
        _LOGGER.debug("%s: handle disconnected", self.host)
        if self._protocol is not None:
            self._protocol.close()
            self._protocol = None
        self._stop_monitor()
        if not self._connection_enabled:
            return
        if self._reconnect_task is None:
            self._reconnect_task = asyncio.create_task(self._async_reconnect())

    async def async_disconnect(self) -> None:
        """Close the connection to the receiver asynchronously."""
        async with self._connect_lock:
            _LOGGER.debug("%s: telnet disconnecting", self.host)
            self._connection_enabled = False
            self._stop_monitor()
            reconnect_task = self._reconnect_task
            if self._reconnect_task is not None:
                self._reconnect_task.cancel()
                self._reconnect_task = None
            if self._protocol is not None:
                self._protocol.close()
                self._protocol = None

            if reconnect_task is not None:
                try:
                    await reconnect_task
                except asyncio.CancelledError:
                    pass
            _LOGGER.debug("%s: telnet disconnected", self.host)

    async def _async_reconnect(self) -> None:
        """Reconnect to the receiver asynchronously."""
        backoff = 0.5

        while self._connection_enabled and not self.healthy:
            async with self._connect_lock:
                _LOGGER.debug("%s: Telnet reconnecting", self.host)
                try:
                    await self._async_establish_connection()
                except AvrTimoutError:
                    _LOGGER.debug(
                        "%s: Timeout exception on telnet reconnect", self.host
                    )
                except AvrNetworkError as err:
                    _LOGGER.debug("%s: %s", self.host, err)
                except AvrProcessingError as err:
                    _LOGGER.debug(
                        "%s: Failed updating state on telnet reconnect: %s",
                        self.host,
                        err,
                    )
                except Exception as err:  # pylint: disable=broad-except
                    _LOGGER.error(
                        "%s: Unexpected exception on telnet reconnect",
                        self.host,
                        exc_info=err,
                    )
                else:
                    _LOGGER.info("%s: Telnet reconnected", self.host)
                    break

            await asyncio.sleep(backoff)
            backoff = min(30.0, backoff * 2)

        self._reconnect_task = None

    def register_callback(
        self, event: str, callback: Callable[[str, str, str], None]
    ) -> None:
        """Register a callback handler for an event type."""
        # Validate the passed in type
        if event != ALL_TELNET_EVENTS and event not in TELNET_EVENTS:
            raise ValueError(f"{event} is not a valid callback type.")

        if event not in self._callbacks.keys():
            self._callbacks[event] = []
        elif callback in self._callbacks[event]:
            return
        self._callbacks[event].append(callback)

    def unregister_callback(
        self, event: str, callback: Callable[[str, str, str], None]
    ) -> None:
        """Unregister a callback handler for an event type."""
        if event not in self._callbacks.keys():
            return
        self._callbacks[event].remove(callback)

    def _register_raw_callback(self, callback: Callable[[str], None]) -> None:
        """Register a callback handler for raw telnet messages."""
        if callback in self._raw_callbacks:
            return
        self._raw_callbacks.append(callback)

    def _unregister_raw_callback(self, callback: Callable[[str], None]) -> None:
        """Unregister a callback handler for raw telnet messages."""
        self._raw_callbacks.remove(callback)

    def register_sync_callback(
        self, event: str, callback: Callable[[str, str, str], None]
    ) -> None:
        """Register a synchronous callback handler for an event type."""
        # Validate the passed in type
        if event != ALL_TELNET_EVENTS and event not in TELNET_EVENTS:
            raise ValueError(f"{event} is not a valid callback type.")

        if event not in self._sync_callbacks.keys():
            self._sync_callbacks[event] = []
        elif callback in self._sync_callbacks[event]:
            return
        self._sync_callbacks[event].append(callback)

    def unregister_sync_callback(
        self, event: str, callback: Callable[[str, str, str], None]
    ) -> None:
        """Unregister a synchronous callback handler for an event type."""
        if event not in self._sync_callbacks.keys():
            return
        self._sync_callbacks[event].remove(callback)

    def _process_event(self, message: str) -> None:
        """Process a realtime event."""
        _LOGGER.debug("Incoming Telnet message: %s", message)
        self._last_message_time = time.monotonic()
        if len(message) < 3:
            return

        # Event is 2 characters
        event = self._get_event(message)
        # Parameter is the remaining characters
        parameter = message[len(event) :]

        if event == "MV":
            # This seems undocumented by Denon and appears to basically be a
            # noop that goes along with volume changes. This is here to prevent
            # duplicate callback calls.
            if parameter[0:3] == "MAX":
                return

        # Determine zone
        zone = MAIN_ZONE
        if event in ALL_ZONE_TELNET_EVENTS:
            zone = ALL_ZONES
        elif event in {"Z2", "Z3"}:
            if event == "Z2":
                zone = ZONE2
            else:
                zone = ZONE3

            if parameter in TELNET_SOURCES:
                event = "SI"
            elif parameter.isdigit():
                event = "MV"
            elif nested_event := self._get_event(parameter):
                event = nested_event
                parameter = parameter[len(event) :]

        if event not in TELNET_EVENTS:
            return

        self._run_callbacks(message, event, zone, parameter)

    def _run_callbacks(
        self, message: str, event: str, zone: str, parameter: str
    ) -> None:
        """Handle triggering the registered callbacks."""
        for callback in self._raw_callbacks:
            try:
                callback(message)
            except Exception as err:  # pylint: disable=broad-except
                # We don't want a single bad callback to trip up the
                # whole system and prevent further execution
                _LOGGER.error(
                    "%s: Raw callback caused an unhandled exception: %s",
                    self.host,
                    err,
                )

        if event in self._sync_callbacks.keys():
            for callback in self._sync_callbacks[event]:
                try:
                    callback(zone, event, parameter)
                except Exception as err:  # pylint: disable=broad-except
                    # We don't want a single bad callback to trip up the
                    # whole system and prevent further execution
                    _LOGGER.error(
                        "%s: Sync event callback caused an unhandled exception: %s",
                        self.host,
                        err,
                    )

        if ALL_TELNET_EVENTS in self._sync_callbacks.keys():
            for callback in self._sync_callbacks[ALL_TELNET_EVENTS]:
                try:
                    callback(zone, event, parameter)
                except Exception as err:  # pylint: disable=broad-except
                    # We don't want a single bad callback to trip up the
                    # whole system and prevent further execution
                    _LOGGER.error(
                        "%s: Sync ALL event callback caused an unhandled exception: %s",
                        self.host,
                        err,
                    )

        if event in self._callbacks.keys():
            for callback in self._callbacks[event]:
                try:
                    callback(zone, event, parameter)
                except Exception as err:  # pylint: disable=broad-except
                    # We don't want a single bad callback to trip up the
                    # whole system and prevent further execution
                    _LOGGER.error(
                        "%s: Event callback caused an unhandled exception: %s",
                        self.host,
                        err,
                    )

        if ALL_TELNET_EVENTS in self._callbacks.keys():
            for callback in self._callbacks[ALL_TELNET_EVENTS]:
                try:
                    callback(zone, event, parameter)
                except Exception as err:  # pylint: disable=broad-except
                    # We don't want a single bad callback to trip up the
                    # whole system and prevent further execution
                    _LOGGER.error(
                        "%s: Event callback caused an unhandled exception: %s",
                        self.host,
                        err,
                    )

    def _get_event(self, message: str) -> str:
        """Get event of a telnet message."""
        events = self._telnet_event_map.get(message[0:2], [""])
        for event in events:
            if message.startswith(event):
                return event
        return ""

    def _send_confirmation_callback(self, message: str) -> None:
        """Confirm that the telnet command has been executed."""
        if len(message) < 3:
            return
        command = self._send_confirmation_command
        if self._get_event(message) == self._get_event(self._send_confirmation_command):
            self._send_confirmation_command = ""
            self._send_confirmation_event.set()
            _LOGGER.debug("Command %s confirmed", command)

    async def _async_send_command(
        self, command: str, skip_confirmation: bool = False
    ) -> None:
        """Send one telnet command to the receiver."""
        async with self._send_lock:
            if not skip_confirmation:
                self._send_confirmation_command = command
                self._send_confirmation_event.clear()
            if not self.connected or not self.healthy:
                raise AvrProcessingError(
                    f"Error sending command {command}. Telnet connected: "
                    f"{self.connected}, Connection healthy: {self.healthy}"
                )
            self._protocol.write(f"{command}\r")
            if not skip_confirmation:
                try:
                    await asyncio.wait_for(
                        self._send_confirmation_event.wait(),
                        self._send_confirmation_timeout,
                    )
                except asyncio.TimeoutError:
                    _LOGGER.info(
                        "Timeout waiting for confirmation of command: %s", command
                    )
                finally:
                    self._send_confirmation_command = ""

    async def async_send_commands(
        self, *commands: str, skip_confirmation: bool = False
    ) -> None:
        """Send telnet commands to the receiver."""
        for command in commands:
            await self._async_send_command(command, skip_confirmation=skip_confirmation)

    def send_commands(self, *commands: str, skip_confirmation: bool = False) -> None:
        """Send telnet commands to the receiver."""
        task = asyncio.create_task(
            self.async_send_commands(*commands, skip_confirmation=skip_confirmation)
        )
        self._send_tasks.add(task)
        task.add_done_callback(self._send_tasks.discard)

    ##############
    # Properties #
    ##############
    @property
    def connected(self) -> bool:
        """Return True if telnet connection is enabled."""
        return self._connection_enabled

    @property
    def healthy(self) -> bool:
        """Return True if telnet connection is healthy."""
        return self._protocol is not None and self._protocol.connected<|MERGE_RESOLUTION|>--- conflicted
+++ resolved
@@ -16,21 +16,7 @@
 from collections import defaultdict
 from collections.abc import Hashable
 from io import BytesIO
-<<<<<<< HEAD
-from typing import (
-    Awaitable,
-    Callable,
-    DefaultDict,
-    Dict,
-    List,
-    Optional,
-    Set,
-    Tuple,
-    cast,
-)
-=======
 from typing import Callable, DefaultDict, Dict, List, Optional, Set, Tuple, cast
->>>>>>> e42dbb2a
 
 import attr
 import httpx
@@ -499,27 +485,14 @@
     )
     _send_confirmation_command: str = attr.ib(converter=str, default="")
     _send_tasks: Set[asyncio.Task] = attr.ib(attr.Factory(set))
-<<<<<<< HEAD
-    _callbacks: Dict[str, List[Callable[[str, str, str], Awaitable[None]]]] = attr.ib(
-=======
     _callbacks: Dict[str, List[Callable]] = attr.ib(
->>>>>>> e42dbb2a
         validator=attr.validators.instance_of(dict),
         default=attr.Factory(dict),
         init=False,
     )
-<<<<<<< HEAD
-    _raw_callbacks: List[Callable[[str], Awaitable[None]]] = attr.ib(
-=======
     _raw_callbacks: List[Callable] = attr.ib(
->>>>>>> e42dbb2a
         validator=attr.validators.instance_of(list),
         default=attr.Factory(list),
-        init=False,
-    )
-    _sync_callbacks: Dict[str, List[Callable[[str, str, str], None]]] = attr.ib(
-        validator=attr.validators.instance_of(dict),
-        default=attr.Factory(dict),
         init=False,
     )
 
@@ -569,171 +542,89 @@
         self._connection_enabled = True
         self._last_message_time = time.monotonic()
         self._schedule_monitor()
-<<<<<<< HEAD
-        loop.create_task(
-            self._schedule_updates(),
-=======
         # Trigger update of all attributes
         commands = [
-            "ZM?",
-            "SI?",
-            "MV?",
-            "MU?",
-            "Z2?",
-            "Z2MU?",
-            "Z3?",
-            "Z3MU?",
-            "PSTONE CTRL ?",
-            "PSBAS ?",
-            "PSTRE ?",
-            "PSDYNEQ ?",
-            "PSLFC ?",
-            "PSCNTAMT ?",
-            "PSMULTEQ: ?",
-            "PSREFLEV ?",
-            "PSDYNVOL ?",
-            "MS?",
-            "MNMEN?",
-            "DIM ?",
-            "PSDELAY?",
-            "ECO?",
-            "VSMONI ?",
-            "PSDIRAC ?",
-            "CV?",
-            "PSNEURAL ?",
-            "PSIMAX ?",
-            "PSIMAXAUD ?",
-            "PSIMAXHPF ?",
-            "PSIMAXLPF ?",
-            "PSIMAXSWM ?",
-            "PSIMAXSWO ?",
-            "PSSWR ?",
-            "PSSWL ?",
-            "SSTTR ?",
-            "MSQUICK ?",
-            "MSSMART ?",
-            "STBY?",
-            "SLP?",
-            "VSAUDIO ?",
-            "PSCES ?",
-            "VSVPM ?",
-            "PSLFE ?",
-            "PSLOM ?",
-            "PSBSC ?",
-            "PSDEH ?",
-            "PSCINEMA EQ. ?",
-            "PSAUROPR ?",
-            "PSAUROST ?",
-            "PSAUROMODE ?",
-            "PSRSZ ?",
-            "TR?",
-            "SPPR ?",
-            "BTTX ?",
-            "PSDIC ?",
-            "PSSPV ?",
-            "PSSP: ?",
-            "PSDRC ?",
-            "PSDEL ?",
-            "PSRSTR ?",
-            "PSGEQ ?",
-            "PSHEQ ?",
+            # Critical State Info
+            "ZM?",  # Main Zone Power
+            "SI?",  # Select INPUT source
+            "MV?",  # MASTER VOLUME
+            "MU?",  # Mute
+            "Z2?",  # Z2 Zone Power
+            "Z2MU?",  # Z2 Mute
+            "Z3?",  # Z3 Zone Power
+            "Z3MU?",  # Z3 Mute
+            "MS?",  # Surround mode
+            # State Info used in Toggle Commands
+            "MNMEN?",  # Menu
+            "TR?",  # Trigger
+            "PSTONE CTRL ?",  # TONE
+            "PSDYNEQ ?",  # Dynamic EQ
+            "PSLFC ?",  # Audyssey LFC
+            "PSNEURAL ?",  # Neural:X
+            "PSIMAXAUD ?",  # IMAX Audio Settings Auto/Manual
+            "PSIMAXSWM ?",  # IMAX Subwoofer Mode
+            "PSSWR ?",  # Subwoofer
+            "SSTTR ?",  # Tactile Transducer
+            "VSAUDIO ?",  # HDMI Audio Decode
+            "PSCES ?",  # CENTER Spread
+            "PSLOM ?",  # Loudness Management
+            "PSCINEMA EQ. ?",  # CINEMA EQ
+            "BTTX ?",  # Bluetooth Transmitter
+            "PSSPV ?",  # Speaker Virtualizer
+            "PSGEQ ?",  # Graphic EQ
+            "PSHEQ ?",  # Headphone EQ
+            # Regular State Info
+            "PSBAS ?",  # BASS
+            "PSTRE ?",  # TREBLE
+            "PSCNTAMT ?",  # Containment Amount
+            "PSMULTEQ: ?",  # MultEQ
+            "PSREFLEV ?",  # Reference Level
+            "PSDYNVOL ?",  # Dynamic Vol.
+            "DIM ?",  # Dimmer
+            "PSDELAY ?",  # Audio Delay
+            "ECO?",  # ECO
+            "VSMONI ?",  # HDMI Output
+            "PSDIRAC ?",  # Dirac Live Filter
+            "CV?",  # Channel Volume
+            "PSIMAX ?",  # IMAX
+            "PSIMAXHPF ?",  # IMAX High Pass Filter
+            "PSIMAXLPF ?",  # IMAX Low Pass Filter
+            "PSIMAXSWO ?",  # Subwoofer Output LFE+Main/LFE
+            "PSSWL ?",  # Subwoofer Level
+            "STBY?",  # Auto Standby
+            "SLP?",  # Sleep
+            "VSVPM ?",  # Video Process
+            "PSLFE ?",  # LFE Level
+            "PSBSC ?",  # Bass Sync
+            "PSDEH ?",  # Dialog Enhancer
+            "PSAUROPR ?",  # Auro-Matic Preset
+            "PSAUROST ?",  # Auro-Matic Strength
+            "PSAUROMODE ?",  # AURO-3D Mode
+            "PSRSZ ?",  # ROOM SIZE
+            "SPPR ?",  # Speaker Preset
+            "PSDIC ?",  # Dialog Control
+            "PSSP: ?",  # Effect Speaker selection
+            "PSDRC ?",  # DRC
+            "PSDEL ?",  # DELAY TIME
+            "PSRSTR ?",  # AUDIO RESTORER
         ]
+
+        index = commands.index("MNMEN?")
+        if self.is_denon:
+            commands.insert(index := index + 1, "MSQUICK ?")  # Quick Select
         if not self.is_denon:
-            commands.append("PSMDAX ?")
-            commands.append("PSDACFIL ?")
-            commands.append("ILB ?")
-            commands.append("SSHOS ?")
+            commands.insert(index + 1, "MSSMART ?")  # SMART Select
+            index = commands.index("TR?")
+            commands.insert(index := index + 1, "PSMDAX ?")  # MDAX
+            commands.insert(index := index + 1, "PSDACFIL ?")  # DAC Filter
+            commands.insert(index := index + 1, "ILB ?")  # Illumination
+            commands.insert(index + 1, "SSHOS ?")  # Auto Lip Sync
         await self.async_send_commands(
             *commands,
             skip_confirmation=True,
->>>>>>> e42dbb2a
         )
 
-    _update_commands: List[str] = None
-
-    async def _schedule_updates(self):
-        if not self._update_commands:
-            # Trigger update of all attributes
-            commands = [
-                # Critical State Info
-                "ZM?",  # Main Zone Power
-                "SI?",  # Select INPUT source
-                "MV?",  # MASTER VOLUME
-                "MU?",  # Mute
-                "Z2?",  # Z2 Zone Power
-                "Z2MU?",  # Z2 Mute
-                "Z3?",  # Z3 Zone Power
-                "Z3MU?",  # Z3 Mute
-                "MS?",  # Surround mode
-                # State Info used in Toggle Commands
-                "MNMEN?",  # Menu
-                "TR?",  # Trigger
-                "PSTONE CTRL ?",  # TONE
-                "PSDYNEQ ?",  # Dynamic EQ
-                "PSLFC ?",  # Audyssey LFC
-                "PSNEURAL ?",  # Neural:X
-                "PSIMAXAUD ?",  # IMAX Audio Settings Auto/Manual
-                "PSIMAXSWM ?",  # IMAX Subwoofer Mode
-                "PSSWR ?",  # Subwoofer
-                "SSTTR ?",  # Tactile Transducer
-                "VSAUDIO ?",  # HDMI Audio Decode
-                "PSCES ?",  # CENTER Spread
-                "PSLOM ?",  # Loudness Management
-                "PSCINEMA EQ. ?",  # CINEMA EQ
-                "BTTX ?",  # Bluetooth Transmitter
-                "PSSPV ?",  # Speaker Virtualizer
-                "PSGEQ ?",  # Graphic EQ
-                "PSHEQ ?",  # Headphone EQ
-                # Regular State Info
-                "PSBAS ?",  # BASS
-                "PSTRE ?",  # TREBLE
-                "PSCNTAMT ?",  # Containment Amount
-                "PSMULTEQ: ?",  # MultEQ
-                "PSREFLEV ?",  # Reference Level
-                "PSDYNVOL ?",  # Dynamic Vol.
-                "DIM ?",  # Dimmer
-                "PSDELAY ?",  # Audio Delay
-                "ECO?",  # ECO
-                "VSMONI ?",  # HDMI Output
-                "PSDIRAC ?",  # Dirac Live Filter
-                "CV?",  # Channel Volume
-                "PSIMAX ?",  # IMAX
-                "PSIMAXHPF ?",  # IMAX High Pass Filter
-                "PSIMAXLPF ?",  # IMAX Low Pass Filter
-                "PSIMAXSWO ?",  # Subwoofer Output LFE+Main/LFE
-                "PSSWL ?",  # Subwoofer Level
-                "STBY?",  # Auto Standby
-                "SLP?",  # Sleep
-                "VSVPM ?",  # Video Process
-                "PSLFE ?",  # LFE Level
-                "PSBSC ?",  # Bass Sync
-                "PSDEH ?",  # Dialog Enhancer
-                "PSAUROPR ?",  # Auro-Matic Preset
-                "PSAUROST ?",  # Auro-Matic Strength
-                "PSAUROMODE ?",  # AURO-3D Mode
-                "PSRSZ ?",  # ROOM SIZE
-                "SPPR ?",  # Speaker Preset
-                "PSDIC ?",  # Dialog Control
-                "PSSP: ?",  # Effect Speaker selection
-                "PSDRC ?",  # DRC
-                "PSDEL ?",  # DELAY TIME
-                "PSRSTR ?",  # AUDIO RESTORER
-            ]
-
-            index = commands.index("MNMEN?")
-            if self.is_denon:
-                commands.insert(index := index + 1, "MSQUICK ?")  # Quick Select
-            if not self.is_denon:
-                commands.insert(index + 1, "MSSMART ?")  # SMART Select
-                index = commands.index("TR?")
-                commands.insert(index := index + 1, "PSMDAX ?")  # MDAX
-                commands.insert(index := index + 1, "PSDACFIL ?")  # DAC Filter
-                commands.insert(index := index + 1, "ILB ?")  # Illumination
-                commands.insert(index + 1, "SSHOS ?")  # Auto Lip Sync
-
-            self._update_commands = commands
-
-        for command in self._update_commands:
+        for command in commands:
             await self.async_send_commands(command, skip_confirmation=True)
             await asyncio.sleep(0.1)
 
@@ -865,28 +756,6 @@
         """Unregister a callback handler for raw telnet messages."""
         self._raw_callbacks.remove(callback)
 
-    def register_sync_callback(
-        self, event: str, callback: Callable[[str, str, str], None]
-    ) -> None:
-        """Register a synchronous callback handler for an event type."""
-        # Validate the passed in type
-        if event != ALL_TELNET_EVENTS and event not in TELNET_EVENTS:
-            raise ValueError(f"{event} is not a valid callback type.")
-
-        if event not in self._sync_callbacks.keys():
-            self._sync_callbacks[event] = []
-        elif callback in self._sync_callbacks[event]:
-            return
-        self._sync_callbacks[event].append(callback)
-
-    def unregister_sync_callback(
-        self, event: str, callback: Callable[[str, str, str], None]
-    ) -> None:
-        """Unregister a synchronous callback handler for an event type."""
-        if event not in self._sync_callbacks.keys():
-            return
-        self._sync_callbacks[event].remove(callback)
-
     def _process_event(self, message: str) -> None:
         """Process a realtime event."""
         _LOGGER.debug("Incoming Telnet message: %s", message)
@@ -944,32 +813,6 @@
                     self.host,
                     err,
                 )
-
-        if event in self._sync_callbacks.keys():
-            for callback in self._sync_callbacks[event]:
-                try:
-                    callback(zone, event, parameter)
-                except Exception as err:  # pylint: disable=broad-except
-                    # We don't want a single bad callback to trip up the
-                    # whole system and prevent further execution
-                    _LOGGER.error(
-                        "%s: Sync event callback caused an unhandled exception: %s",
-                        self.host,
-                        err,
-                    )
-
-        if ALL_TELNET_EVENTS in self._sync_callbacks.keys():
-            for callback in self._sync_callbacks[ALL_TELNET_EVENTS]:
-                try:
-                    callback(zone, event, parameter)
-                except Exception as err:  # pylint: disable=broad-except
-                    # We don't want a single bad callback to trip up the
-                    # whole system and prevent further execution
-                    _LOGGER.error(
-                        "%s: Sync ALL event callback caused an unhandled exception: %s",
-                        self.host,
-                        err,
-                    )
 
         if event in self._callbacks.keys():
             for callback in self._callbacks[event]:
