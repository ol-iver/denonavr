--- conflicted
+++ resolved
@@ -12,7 +12,6 @@
 import logging
 import time
 import xml.etree.ElementTree as ET
-from asyncio import timeout as asyncio_timeout
 from collections import defaultdict
 from collections.abc import Hashable
 from io import BytesIO
@@ -108,23 +107,12 @@
         cache_id: Hashable = None,
     ) -> httpx.Response:
         """Call GET endpoint of Denon AVR receiver asynchronously."""
-<<<<<<< HEAD
         client = self._get_client()
-        res = await client.get(url, timeout=httpx.Timeout(timeout, read=read_timeout))
-        res.raise_for_status()
-=======
-        client = self.client_getter()
-        try:
-            async with client.stream(
+        async with client.stream(
                 "GET", url, timeout=httpx.Timeout(timeout, read=read_timeout)
-            ) as res:
-                res.raise_for_status()
-                await res.aread()
-        finally:
-            # Close the default AsyncClient but keep custom clients open
-            if self.is_default_async_client():
-                await client.aclose()
->>>>>>> 157b2098
+        ) as res:
+            res.raise_for_status()
+            await res.aread()
 
         return res
 
@@ -141,32 +129,16 @@
         cache_id: Hashable = None,
     ) -> httpx.Response:
         """Call GET endpoint of Denon AVR receiver asynchronously."""
-<<<<<<< HEAD
         client = self._get_client()
-        res = await client.post(
-            url,
-            content=content,
-            data=data,
-            timeout=httpx.Timeout(timeout, read=read_timeout),
-        )
-        res.raise_for_status()
-=======
-        client = self.client_getter()
-        try:
-            async with client.stream(
+        async with client.stream(
                 "POST",
                 url,
                 content=content,
                 data=data,
                 timeout=httpx.Timeout(timeout, read=read_timeout),
-            ) as res:
-                res.raise_for_status()
-                await res.aread()
-        finally:
-            # Close the default AsyncClient but keep custom clients open
-            if self.is_default_async_client():
-                await client.aclose()
->>>>>>> 157b2098
+        ) as res:
+            res.raise_for_status()
+            await res.aread()
 
         return res
 
@@ -662,18 +634,11 @@
             commands.insert(index := index + 1, "PSDACFIL ?")  # DAC Filter
             commands.insert(index := index + 1, "ILB ?")  # Illumination
             commands.insert(index + 1, "SSHOS ?")  # Auto Lip Sync
-<<<<<<< HEAD
-=======
-
->>>>>>> 157b2098
+
         await self.async_send_commands(
             *commands,
-            confirmation_timeout=0.2,
+            confirmation_timeout=0.1,
         )
-
-        for command in commands:
-            await self.async_send_commands(command, skip_confirmation=True)
-            await asyncio.sleep(0.1)
 
     def _schedule_monitor(self) -> None:
         """Start the monitor task."""
