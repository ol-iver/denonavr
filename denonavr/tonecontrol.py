--- conflicted
+++ resolved
@@ -67,22 +67,13 @@
                 for tag in self.appcommand_attrs:
                     self._device.api.add_appcommand_update_tag(tag)
 
-<<<<<<< HEAD
-            self._device.telnet_api.register_sync_callback("PS", self._ps_callback)
-=======
-            self._device.telnet_api.register_callback("PS", self._sound_detail_callback)
->>>>>>> e42dbb2a
+            self._device.telnet_api.register_callback("PS", self._ps_callback)
 
             self._is_setup = True
             _LOGGER.debug("Finished tone control setup")
 
-<<<<<<< HEAD
     def _ps_callback(self, zone: str, event: str, parameter: str) -> None:
         """Handle a PS change event."""
-=======
-    def _sound_detail_callback(self, zone: str, event: str, parameter: str) -> None:
-        """Handle a sound detail change event."""
->>>>>>> e42dbb2a
         if self._device.zone != zone:
             return
 
