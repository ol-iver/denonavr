--- conflicted
+++ resolved
@@ -1472,13 +1472,8 @@
             raise AvrCommandError("Quick select number must be between 1 and 5")
 
         if self.telnet_available:
-<<<<<<< HEAD
-            if "denon" in self.manufacturer.lower():
+            if self.is_denon:
                 command = self.telnet_commands.command_quick_select_mode
-=======
-            if self.is_denon:
-                command = self.telnet_commands.command_quick_select_memory
->>>>>>> 26032465
             else:
                 command = self.telnet_commands.command_smart_select_mode
             await self.telnet_api.async_send_commands(
@@ -1501,13 +1496,8 @@
             raise AvrCommandError("Quick select number must be between 1 and 5")
 
         if self.telnet_available:
-<<<<<<< HEAD
-            if "denon" in self.manufacturer.lower():
+            if self.is_denon:
                 command = self.telnet_commands.command_quick_select_memory
-=======
-            if self.is_denon:
-                command = self.telnet_commands.command_quick_select_mode
->>>>>>> 26032465
             else:
                 command = self.telnet_commands.command_smart_select_memory
             await self.telnet_api.async_send_commands(
