#!/usr/bin/env python3
# -*- coding: utf-8 -*-
"""
This module implements a discovery function for Denon AVR receivers.

:copyright: (c) 2016 by Oliver Goetz.
:license: MIT, see LICENSE for more details.
"""

import asyncio
import logging
import re
import socket
import xml.etree.ElementTree as ET
from typing import Dict, List, Optional, Set, Tuple
from urllib.parse import urlparse

import httpx
import netifaces
from defusedxml import DefusedXmlException
from defusedxml.ElementTree import ParseError, fromstring

_LOGGER = logging.getLogger(__name__)

SSDP_ADDR = "239.255.255.250"
SSDP_PORT = 1900
SSDP_MX = 2
SSDP_TARGET = (SSDP_ADDR, SSDP_PORT)
SSDP_ST_1 = "ssdp:all"
SSDP_ST_2 = "upnp:rootdevice"
SSDP_ST_3 = "urn:schemas-upnp-org:device:MediaRenderer:1"

SSDP_ST_LIST = (SSDP_ST_1, SSDP_ST_2, SSDP_ST_3)

SSDP_LOCATION_PATTERN = re.compile(r"(?<=LOCATION:\s).+?(?=\r)")

SCPD_XMLNS = "{urn:schemas-upnp-org:device-1-0}"
SCPD_DEVICE = f"{SCPD_XMLNS}device"
SCPD_DEVICELIST = f"{SCPD_XMLNS}deviceList"
SCPD_DEVICETYPE = f"{SCPD_XMLNS}deviceType"
SCPD_MANUFACTURER = f"{SCPD_XMLNS}manufacturer"
SCPD_MODELNAME = f"{SCPD_XMLNS}modelName"
SCPD_SERIALNUMBER = f"{SCPD_XMLNS}serialNumber"
SCPD_FRIENDLYNAME = f"{SCPD_XMLNS}friendlyName"
SCPD_PRESENTATIONURL = f"{SCPD_XMLNS}presentationURL"

SUPPORTED_DEVICETYPES = [
    "urn:schemas-upnp-org:device:MediaRenderer:1",
    "urn:schemas-upnp-org:device:MediaServer:1",
]

SUPPORTED_MANUFACTURERS = ["Denon", "DENON", "DENON PROFESSIONAL", "Marantz"]


def ssdp_request(ssdp_st: str, ssdp_mx: float = SSDP_MX) -> bytes:
    """Return request bytes for given st and mx."""
    return "\r\n".join(
        [
            "M-SEARCH * HTTP/1.1",
            f"ST: {ssdp_st}",
            f"MX: {ssdp_mx:d}",
            'MAN: "ssdp:discover"',
            f"HOST: {SSDP_ADDR}:{SSDP_PORT}",
            "",
            "",
        ]
    ).encode("utf-8")


def get_local_ips() -> List[str]:
    """Get IPs of local network adapters."""
    ips = []
    # pylint: disable=c-extension-no-member
    for interface in netifaces.interfaces():
        addresses = netifaces.ifaddresses(interface)
        for address in addresses.get(netifaces.AF_INET, []):
            ips.append(address["addr"])
    return ips


async def async_identify_denonavr_receivers() -> List[Dict]:
    """
    Identify DenonAVR using SSDP and SCPD queries.

    Returns a list of dictionaries which includes all discovered Denon AVR
    devices with keys "host", "modelName", "friendlyName", "presentationURL".
    """
    # Sending SSDP broadcast message to get resource urls from devices
    urls = await async_send_ssdp_broadcast()

    # Check which responding device is a DenonAVR device and prepare output
    receivers = []

    for url in urls:
        try:
            async with httpx.AsyncClient() as client:
                res = await client.get(url, timeout=5.0)
                res.raise_for_status()
        except httpx.HTTPError:
            continue
        else:
            receiver = evaluate_scpd_xml(url, res.text)
            if receiver is not None:
                receivers.append(receiver)

    return receivers


async def async_send_ssdp_broadcast() -> Set[str]:
    """
    Send SSDP broadcast messages to discover UPnP devices.

    Returns a set of SCPD XML resource urls for all discovered devices.
    """
    # Send up to three different broadcast messages
    ips = get_local_ips()
    # Prepare output of responding devices
    urls = set()

    tasks = []
    for ip_addr in ips:
        tasks.append(async_send_ssdp_broadcast_ip(ip_addr))

    results = await asyncio.gather(*tasks)

    for result in results:
        _LOGGER.debug("SSDP broadcast result received: %s", result)
        urls = urls.union(result)

    _LOGGER.debug("Following devices found: %s", urls)
    return urls


async def async_send_ssdp_broadcast_ip(ip_addr: str) -> Set[str]:
    """Send SSDP broadcast messages to a single IP."""
<<<<<<< HEAD
    # Ignore 169.254.0.0/16 adresses
    if ip_addr.startswith("169.254."):
=======
    # Ignore 169.254.0.0/16 addresses
    if re.search("169.254.*.*", ip_addr):
>>>>>>> 6b8884b8
        return set()

    # Prepare socket
    sock = socket.socket(socket.AF_INET, socket.SOCK_DGRAM, socket.IPPROTO_UDP)
    sock.bind((ip_addr, 0))

    # Get asyncio loop
    loop = asyncio.get_event_loop()
    transport, protocol = await loop.create_datagram_endpoint(DenonAVRSSDP, sock=sock)

    # Wait for the timeout period
    await asyncio.sleep(SSDP_MX)

    # Close the connection
    transport.close()

    _LOGGER.debug(
        "Got %s results after SSDP queries using ip %s", len(protocol.urls), ip_addr
    )

    return protocol.urls


def evaluate_scpd_xml(url: str, body: str) -> Optional[Dict]:
    """
    Evaluate SCPD XML.

    Returns dictionary with keys "host", "modelName", "friendlyName" and
    "presentationURL" if a Denon AVR device was found and "None" if not.
    """
    try:
        root = fromstring(body)
        # Look for manufacturer "Denon" in response.
        # Using "try" in case tags are not available in XML
        device = {}
        device_xml = None
        device["manufacturer"] = root.find(SCPD_DEVICE).find(SCPD_MANUFACTURER).text

        _LOGGER.debug("Device %s has manufacturer %s", url, device["manufacturer"])

        if not device["manufacturer"] in SUPPORTED_MANUFACTURERS:
            return None

        if root.find(SCPD_DEVICE).find(SCPD_DEVICETYPE).text in SUPPORTED_DEVICETYPES:
            device_xml = root.find(SCPD_DEVICE)
        elif root.find(SCPD_DEVICE).find(SCPD_DEVICELIST) is not None:
            for dev in root.find(SCPD_DEVICE).find(SCPD_DEVICELIST):
                if (
                    dev.find(SCPD_DEVICETYPE).text in SUPPORTED_DEVICETYPES
                    and dev.find(SCPD_SERIALNUMBER) is not None
                ):
                    device_xml = dev
                    break

        if device_xml is None:
            return None

        if device_xml.find(SCPD_PRESENTATIONURL) is not None:
            device["host"] = urlparse(
                device_xml.find(SCPD_PRESENTATIONURL).text
            ).hostname
            device["presentationURL"] = device_xml.find(SCPD_PRESENTATIONURL).text
        else:
            device["host"] = urlparse(url).hostname

        device["modelName"] = device_xml.find(SCPD_MODELNAME).text
        device["serialNumber"] = device_xml.find(SCPD_SERIALNUMBER).text
        device["friendlyName"] = device_xml.find(SCPD_FRIENDLYNAME).text
        return device
    except (
        AttributeError,
        ValueError,
        ET.ParseError,
        DefusedXmlException,
        ParseError,
        UnicodeDecodeError,
    ) as err:
        _LOGGER.error(
            "Error occurred during evaluation of SCPD XML from URI %s: %s", url, err
        )
        return None


class DenonAVRSSDP(asyncio.DatagramProtocol):
    """Implements datagram protocol for SSDP discovery of Denon AVR devices."""

    def __init__(self) -> None:
        """Create instance."""
        self.urls = set()

    def connection_made(self, transport: asyncio.DatagramTransport) -> None:
        """Send SSDP request when connection was made."""
        # Prepare SSDP and send broadcast message
        for ssdp_st in SSDP_ST_LIST:
            request = ssdp_request(ssdp_st)
            transport.sendto(request, SSDP_TARGET)
            _LOGGER.debug("SSDP request sent %s", request)

    def datagram_received(self, data: bytes, addr: Tuple[str, int]) -> None:
        """Receive responses to SSDP call."""
        # Some string operations to get the receivers URL
        # which could be found between LOCATION and end of line of the response
        _LOGGER.debug("Response to SSDP call received: %s", data)
        data_text = data.decode("utf-8")
        match = SSDP_LOCATION_PATTERN.search(data_text)
        if match:
            self.urls.add(match.group(0))<|MERGE_RESOLUTION|>--- conflicted
+++ resolved
@@ -133,13 +133,8 @@
 
 async def async_send_ssdp_broadcast_ip(ip_addr: str) -> Set[str]:
     """Send SSDP broadcast messages to a single IP."""
-<<<<<<< HEAD
-    # Ignore 169.254.0.0/16 adresses
+    # Ignore 169.254.0.0/16 addresses
     if ip_addr.startswith("169.254."):
-=======
-    # Ignore 169.254.0.0/16 addresses
-    if re.search("169.254.*.*", ip_addr):
->>>>>>> 6b8884b8
         return set()
 
     # Prepare socket
