#!/usr/bin/env python3
# -*- coding: utf-8 -*-
"""
This module inherits constants for Denon AVR receivers.

:copyright: (c) 2021 by Oliver Goetz.
:license: MIT, see LICENSE for more details.
"""

import re

from collections import namedtuple

import attr

# Attr constants
DENON_ATTR_SETATTR = [attr.setters.validate, attr.setters.convert]

# Types for constants
ReceiverType = namedtuple("ReceiverType", ["type", "port"])
DescriptionType = namedtuple("DescriptionType", ["port", "url"])
ReceiverURLs = namedtuple(
    "ReceiverURLs", [
        "appcommand", "appcommand0300", "status", "mainzone", "deviceinfo",
        "netaudiostatus", "tunerstatus", "hdtunerstatus", "command_sel_src",
        "command_fav_src", "command_power_on", "command_power_standby",
        "command_volume_up", "command_volume_down", "command_set_volume",
        "command_mute_on", "command_mute_off", "command_sel_sound_mode",
        "command_netaudio_post", "command_set_all_zone_stereo",
        "command_pause", "command_play"])

# AVR-X search patterns
DEVICEINFO_AVR_X_PATTERN = re.compile(
    r"(.*AV(C|R)-(X|S).*|.*SR500[6-9]|.*SR60(07|08|09|10|11|12|13)|."
    r"*SR70(07|08|09|10|11|12|13)|.*SR501[3-4]|.*NR1604|.*NR1710)")

DEVICEINFO_COMMAPI_PATTERN = re.compile(r"(0210|0220|0250|0300|0301)")

# Receiver types
AVR_NAME = "avr"
AVR_X_NAME = "avr-x"
AVR_X_2016_NAME = "avr-x-2016"

AVR = ReceiverType(type=AVR_NAME, port=80)
AVR_X = ReceiverType(type=AVR_X_NAME, port=80)
AVR_X_2016 = ReceiverType(type=AVR_X_2016_NAME, port=8080)
VALID_RECEIVER_TYPES = (AVR, AVR_X, AVR_X_2016)

DESCRIPTION_TYPES = {
    AVR_NAME: DescriptionType(port=8080, url="/description.xml"),
    AVR_X_NAME: DescriptionType(port=8080, url="/description.xml"),
    AVR_X_2016_NAME: DescriptionType(
        port=60006, url="/upnp/desc/aios_device/aios_device.xml")}

SOURCE_MAPPING = {
    "TV AUDIO": "TV", "iPod/USB": "USB/IPOD", "Bluetooth": "BT",
    "Blu-ray": "BD", "CBL/SAT": "SAT/CBL", "NETWORK": "NET",
    "Media Player": "MPLAY", "AUX": "AUX1", "Tuner": "TUNER",
    "FM": "TUNER", "SpotifyConnect": "Spotify Connect"}

CHANGE_INPUT_MAPPING = {"Internet Radio": "IRP", "Online Music": "NET",
                        "Media Server": "SERVER", "Spotify": "SPOTIFY",
                        "Flickr": "FLICKR", "Favorites": "FAVORITES"}

TELNET_SOURCES = ["CD", "PHONO", "TUNER", "DVD", "BD", "TV",
                  "SAT/CBL", "MPLAY", "GAME", "HDRADIO", "NET", "PANDORA",
                  "SIRIUSXM", "LASTFM", "FLICKR", "IRADIO", "SERVER",
                  "FAVORITES", "AUX1", "AUX2", "AUX3", "AUX4", "AUX5",
                  "AUX6", "AUX7", "BT", "USB/IPOD", "USB DIRECT",
                  "IPOD DIRECT"]

# Sound modes
ALL_ZONE_STEREO = "ALL ZONE STEREO"

SOUND_MODE_MAPPING = {
    "MUSIC": ["PLII MUSIC", "DTS NEO:6 MUSIC", "DTS NEO:6 M",
              "DOLBY D +NEO:X M", "DTS NEO:X MUSIC", "DOLBY PL2 MUSIC",
<<<<<<< HEAD
              "DOLBY PL2 M", "PLIIX MUSIC"],
=======
              "DOLBY PL2 M", "PLIIX MUSIC", "DOLBY PL2 X MUSIC"],
>>>>>>> 5001625c
    "MOVIE": ["PLII MOVIE", "PLII CINEMA", "DTS NEO:X CINEMA",
              "DTS NEO:6 CINEMA", "DTS NEO:6 C", "DOLBY D +NEO:X C",
              "PLIIX CINEMA", "DOLBY PLII MOVIE", "MULTI IN + VIRTUAL:X",
              "DOLBY PL2 CINEMA", "DOLBY PL2 C", "DOLBY PL2 x movie"],
    "GAME": ["PLII GAME", "DOLBY D +NEO:X G", "DOLBY PL2 GAME", "DOLBY PL2 G",
             "DOLBY PL2 X GAME"],
    "AUTO": ["None"],
    "STANDARD": ["None2"],
    "VIRTUAL": ["VIRTUAL"],
    "MATRIX": ["MATRIX"],
    "ROCK ARENA": ["ROCK ARENA"],
    "JAZZ CLUB": ["JAZZ CLUB"],
    "VIDEO GAME": ["VIDEO GAME"],
    "MONO MOVIE": ["MONO MOVIE"],
    "DIRECT": ["DIRECT"],
    "PURE DIRECT": ["PURE_DIRECT", "PURE DIRECT"],
    "DOLBY DIGITAL": ["DOLBY DIGITAL", "DOLBY D + DOLBY SURROUND",
                      "DOLBY DIGITAL +", "STANDARD(DOLBY)", "DOLBY SURROUND",
                      "DOLBY D + +DOLBY SURROUND", "NEURAL", "DOLBY HD",
                      "DOLBY HD + DOLBY SURROUND", "MULTI IN + DSUR",
                      "MULTI IN + NEURAL:X", "MULTI IN + DOLBY SURROUND",
                      "DOLBY D + NEURAL:X", "DOLBY DIGITAL + NEURAL:X",
                      "DOLBY DIGITAL + + NEURAL:X", "DOLBY ATMOS",
                      "DOLBY AUDIO - DOLBY SURROUND", "DOLBY TRUEHD",
                      "DOLBY AUDIO - DOLBY DIGITAL PLUS",
                      "DOLBY AUDIO - TRUEHD + DSUR",
                      "DOLBY AUDIO - DOLBY TRUEHD",
                      "DOLBY AUDIO - TRUEHD + NEURAL:X",
                      "DOLBY AUDIO - DD + DSUR",
                      "DOLBY AUDIO - DD+   + NEURAL:X",
                      "DOLBY AUDIO - DD+   + DSUR",
                      "DOLBY AUDIO - DOLBY DIGITAL"],
    "DTS SURROUND": ["DTS SURROUND", "DTS NEURAL:X", "STANDARD(DTS)",
                     "DTS + NEURAL:X", "MULTI CH IN", "DTS-HD MSTR",
                     "DTS VIRTUAL:X", "DTS-HD + NEURAL:X", "DTS-HD",
                     "DTS + VIRTUAL:X", "DTS + DOLBY SURROUND",
                     "DTS-HD + DOLBY SURROUND", "DTS-HD + DSUR",
                     "DTS:X MSTR"],
    "AURO3D": ["AURO-3D", "AURO-2D SURROUND"],
    "MCH STEREO": ["MULTI CH STEREO", "MULTI_CH_STEREO", "MCH STEREO",
                   "MULTI CH IN 7.1"],
    "STEREO": ["STEREO"],
    ALL_ZONE_STEREO: ["ALL ZONE STEREO"]}

# Receiver sources
PLAYING_SOURCES = (
    "Online Music", "Media Server", "iPod/USB", "Bluetooth",
    "Internet Radio", "Favorites", "SpotifyConnect", "Flickr",
    "TUNER", "NET/USB", "HDRADIO", "Music Server", "NETWORK", "NET")
NETAUDIO_SOURCES = (
    "Online Music", "Media Server", "iPod/USB", "Bluetooth",
    "Internet Radio", "Favorites", "SpotifyConnect", "Flickr",
    "NET/USB", "Music Server", "NETWORK", "NET")

# Image URLs
STATIC_ALBUM_URL = "http://{host}:{port}/img/album%20art_S.png"
ALBUM_COVERS_URL = "http://{host}:{port}/NetAudio/art.asp-jpg?{time}"

# General URLs
APPCOMMAND_URL = "/goform/AppCommand.xml"
APPCOMMAND0300_URL = "/goform/AppCommand0300.xml"
DEVICEINFO_URL = "/goform/Deviceinfo.xml"
NETAUDIOSTATUS_URL = "/goform/formNetAudio_StatusXml.xml"
TUNERSTATUS_URL = "/goform/formTuner_TunerXml.xml"
HDTUNERSTATUS_URL = "/goform/formTuner_HdXml.xml"
COMMAND_NETAUDIO_POST_URL = "/NetAudio/index.put.asp"
COMMAND_PAUSE = "/goform/formiPhoneAppDirect.xml?NS9B"
COMMAND_PLAY = "/goform/formiPhoneAppDirect.xml?NS9A"


# Main Zone URLs
STATUS_URL = "/goform/formMainZone_MainZoneXmlStatus.xml"
MAINZONE_URL = "/goform/formMainZone_MainZoneXml.xml"
COMMAND_SEL_SRC_URL = "/goform/formiPhoneAppDirect.xml?SI"
COMMAND_FAV_SRC_URL = "/goform/formiPhoneAppDirect.xml?ZM"
COMMAND_POWER_ON_URL = "/goform/formiPhoneAppPower.xml?1+PowerOn"
COMMAND_POWER_STANDBY_URL = "/goform/formiPhoneAppPower.xml?1+PowerStandby"
COMMAND_VOLUME_UP_URL = "/goform/formiPhoneAppDirect.xml?MVUP"
COMMAND_VOLUME_DOWN_URL = "/goform/formiPhoneAppDirect.xml?MVDOWN"
COMMAND_SET_VOLUME_URL = "/goform/formiPhoneAppVolume.xml?1+{volume:.1f}"
COMMAND_MUTE_ON_URL = "/goform/formiPhoneAppMute.xml?1+MuteOn"
COMMAND_MUTE_OFF_URL = "/goform/formiPhoneAppMute.xml?1+MuteOff"
COMMAND_SEL_SM_URL = "/goform/formiPhoneAppDirect.xml?MS"
COMMAND_SET_ZST_URL = "/goform/formiPhoneAppDirect.xml?MN"

# Zone 2 URLs
STATUS_Z2_URL = "/goform/formZone2_Zone2XmlStatus.xml"
COMMAND_SEL_SRC_Z2_URL = "/goform/formiPhoneAppDirect.xml?Z2"
COMMAND_FAV_SRC_Z2_URL = "/goform/formiPhoneAppDirect.xml?Z2"
COMMAND_POWER_ON_Z2_URL = "/goform/formiPhoneAppPower.xml?2+PowerOn"
COMMAND_POWER_STANDBY_Z2_URL = "/goform/formiPhoneAppPower.xml?2+PowerStandby"
COMMAND_VOLUME_UP_Z2_URL = "/goform/formiPhoneAppDirect.xml?Z2UP"
COMMAND_VOLUME_DOWN_Z2_URL = "/goform/formiPhoneAppDirect.xml?Z2DOWN"
COMMAND_SET_VOLUME_Z2_URL = "/goform/formiPhoneAppVolume.xml?2+{volume:.1f}"
COMMAND_MUTE_ON_Z2_URL = "/goform/formiPhoneAppMute.xml?2+MuteOn"
COMMAND_MUTE_OFF_Z2_URL = "/goform/formiPhoneAppMute.xml?2+MuteOff"

# Zone 3 URLs
STATUS_Z3_URL = "/goform/formZone3_Zone3XmlStatus.xml"
COMMAND_SEL_SRC_Z3_URL = "/goform/formiPhoneAppDirect.xml?Z3"
COMMAND_FAV_SRC_Z3_URL = "/goform/formiPhoneAppDirect.xml?Z3"
COMMAND_POWER_ON_Z3_URL = "/goform/formiPhoneAppPower.xml?3+PowerOn"
COMMAND_POWER_STANDBY_Z3_URL = "/goform/formiPhoneAppPower.xml?3+PowerStandby"
COMMAND_VOLUME_UP_Z3_URL = "/goform/formiPhoneAppDirect.xml?Z3UP"
COMMAND_VOLUME_DOWN_Z3_URL = "/goform/formiPhoneAppDirect.xml?Z3DOWN"
COMMAND_SET_VOLUME_Z3_URL = "/goform/formiPhoneAppVolume.xml?3+{volume:.1f}"
COMMAND_MUTE_ON_Z3_URL = "/goform/formiPhoneAppMute.xml?3+MuteOn"
COMMAND_MUTE_OFF_Z3_URL = "/goform/formiPhoneAppMute.xml?3+MuteOff"

DENONAVR_URLS = ReceiverURLs(
    appcommand=APPCOMMAND_URL,
    appcommand0300=APPCOMMAND0300_URL,
    status=STATUS_URL,
    mainzone=MAINZONE_URL,
    deviceinfo=DEVICEINFO_URL,
    netaudiostatus=NETAUDIOSTATUS_URL,
    tunerstatus=TUNERSTATUS_URL,
    hdtunerstatus=HDTUNERSTATUS_URL,
    command_sel_src=COMMAND_SEL_SRC_URL,
    command_fav_src=COMMAND_FAV_SRC_URL,
    command_power_on=COMMAND_POWER_ON_URL,
    command_power_standby=COMMAND_POWER_STANDBY_URL,
    command_volume_up=COMMAND_VOLUME_UP_URL,
    command_volume_down=COMMAND_VOLUME_DOWN_URL,
    command_set_volume=COMMAND_SET_VOLUME_URL,
    command_mute_on=COMMAND_MUTE_ON_URL,
    command_mute_off=COMMAND_MUTE_OFF_URL,
    command_sel_sound_mode=COMMAND_SEL_SM_URL,
    command_netaudio_post=COMMAND_NETAUDIO_POST_URL,
    command_set_all_zone_stereo=COMMAND_SET_ZST_URL,
    command_pause=COMMAND_PAUSE,
    command_play=COMMAND_PLAY)

ZONE2_URLS = ReceiverURLs(
    appcommand=APPCOMMAND_URL,
    appcommand0300=APPCOMMAND0300_URL,
    status=STATUS_Z2_URL,
    mainzone=MAINZONE_URL,
    deviceinfo=DEVICEINFO_URL,
    netaudiostatus=NETAUDIOSTATUS_URL,
    tunerstatus=TUNERSTATUS_URL,
    hdtunerstatus=HDTUNERSTATUS_URL,
    command_sel_src=COMMAND_SEL_SRC_Z2_URL,
    command_fav_src=COMMAND_FAV_SRC_Z2_URL,
    command_power_on=COMMAND_POWER_ON_Z2_URL,
    command_power_standby=COMMAND_POWER_STANDBY_Z2_URL,
    command_volume_up=COMMAND_VOLUME_UP_Z2_URL,
    command_volume_down=COMMAND_VOLUME_DOWN_Z2_URL,
    command_set_volume=COMMAND_SET_VOLUME_Z2_URL,
    command_mute_on=COMMAND_MUTE_ON_Z2_URL,
    command_mute_off=COMMAND_MUTE_OFF_Z2_URL,
    command_sel_sound_mode=COMMAND_SEL_SM_URL,
    command_netaudio_post=COMMAND_NETAUDIO_POST_URL,
    command_set_all_zone_stereo=COMMAND_SET_ZST_URL,
    command_pause=COMMAND_PAUSE,
    command_play=COMMAND_PLAY)

ZONE3_URLS = ReceiverURLs(
    appcommand=APPCOMMAND_URL,
    appcommand0300=APPCOMMAND0300_URL,
    status=STATUS_Z3_URL,
    mainzone=MAINZONE_URL,
    deviceinfo=DEVICEINFO_URL,
    netaudiostatus=NETAUDIOSTATUS_URL,
    tunerstatus=TUNERSTATUS_URL,
    hdtunerstatus=HDTUNERSTATUS_URL,
    command_sel_src=COMMAND_SEL_SRC_Z3_URL,
    command_fav_src=COMMAND_FAV_SRC_Z3_URL,
    command_power_on=COMMAND_POWER_ON_Z3_URL,
    command_power_standby=COMMAND_POWER_STANDBY_Z3_URL,
    command_volume_up=COMMAND_VOLUME_UP_Z3_URL,
    command_volume_down=COMMAND_VOLUME_DOWN_Z3_URL,
    command_set_volume=COMMAND_SET_VOLUME_Z3_URL,
    command_mute_on=COMMAND_MUTE_ON_Z3_URL,
    command_mute_off=COMMAND_MUTE_OFF_Z3_URL,
    command_sel_sound_mode=COMMAND_SEL_SM_URL,
    command_netaudio_post=COMMAND_NETAUDIO_POST_URL,
    command_set_all_zone_stereo=COMMAND_SET_ZST_URL,
    command_pause=COMMAND_PAUSE,
    command_play=COMMAND_PLAY)

# Telnet Commands
TELNET_EVENTS = ["PW", "MV", "MU", "SI", "MS", "PS"]

# States
POWER_ON = "ON"
POWER_OFF = "OFF"
POWER_STANDBY = "STANDBY"
STATE_ON = "on"
STATE_OFF = "off"
STATE_PLAYING = "playing"
STATE_PAUSED = "paused"

# Zones
MAIN_ZONE = "Main"
ZONE2 = "Zone2"
ZONE3 = "Zone3"
VALID_ZONES = [MAIN_ZONE, ZONE2, ZONE3]

# Setup additional zones
NO_ZONES = None
ZONE2_NAME = {ZONE2: None}
ZONE3_NAME = {ZONE3: None}
ZONE2_ZONE3_NAME = {ZONE2: None, ZONE3: None}

# AppCommand related
APPCOMMAND_CMD_TEXT = "cmd_text"
APPCOMMAND_NAME = "name"

# Audyssey parameter
MULTI_EQ_MAP = {"0": "Off", "1": "Flat", "2": "L/R Bypass", "3": "Reference"}
MULTI_EQ_MAP_LABELS = {(value, key) for key, value in MULTI_EQ_MAP.items()}

REF_LVL_OFFSET_MAP = {"0": "0dB", "1": "+5dB", "2": "+10dB", "3": "+15dB"}
REF_LVL_OFFSET_MAP_LABELS = {
    (value, key) for key, value in REF_LVL_OFFSET_MAP.items()}

DYNAMIC_VOLUME_MAP = {"0": "Off", "1": "Light", "2": "Medium", "3": "Heavy"}
DYNAMIC_VOLUME_MAP_LABELS = {
    (value, key) for key, value in DYNAMIC_VOLUME_MAP.items()}<|MERGE_RESOLUTION|>--- conflicted
+++ resolved
@@ -75,11 +75,7 @@
 SOUND_MODE_MAPPING = {
     "MUSIC": ["PLII MUSIC", "DTS NEO:6 MUSIC", "DTS NEO:6 M",
               "DOLBY D +NEO:X M", "DTS NEO:X MUSIC", "DOLBY PL2 MUSIC",
-<<<<<<< HEAD
-              "DOLBY PL2 M", "PLIIX MUSIC"],
-=======
               "DOLBY PL2 M", "PLIIX MUSIC", "DOLBY PL2 X MUSIC"],
->>>>>>> 5001625c
     "MOVIE": ["PLII MOVIE", "PLII CINEMA", "DTS NEO:X CINEMA",
               "DTS NEO:6 CINEMA", "DTS NEO:6 C", "DOLBY D +NEO:X C",
               "PLIIX CINEMA", "DOLBY PLII MOVIE", "MULTI IN + VIRTUAL:X",
