#!/usr/bin/env python3
# -*- coding: utf-8 -*-
"""
This module implements the Audyssey settings of Denon AVR receivers.

:copyright: (c) 2020 by Oliver Goetz.
:license: MIT, see LICENSE for more details.
"""

import logging
from typing import Optional, get_args

import attr

from .const import (
    DENON_ATTR_SETATTR,
    DIRAC_FILTER_MAP,
    DIRAC_FILTER_MAP_LABELS,
    DiracFilters,
)
from .exceptions import AvrCommandError
from .foundation import DenonAVRFoundation

_LOGGER = logging.getLogger(__name__)


@attr.s(auto_attribs=True, on_setattr=DENON_ATTR_SETATTR)
class DenonAVRDirac(DenonAVRFoundation):
    """Dirac Settings."""

    _dirac_filter: Optional[str] = attr.ib(
        converter=attr.converters.optional(str), default=None
    )
    _dirac_filters = get_args(DiracFilters)

    def setup(self) -> None:
        """Ensure that the instance is initialized."""
<<<<<<< HEAD
        self._device.telnet_api.register_sync_callback("PS", self._ps_callback)

        self._is_setup = True

    def _ps_callback(self, zone: str, event: str, parameter: str) -> None:
=======
        self._device.telnet_api.register_callback("PS", self._dirac_filter_callback)
        self._is_setup = True

    def _dirac_filter_callback(self, zone: str, event: str, parameter: str) -> None:
>>>>>>> e42dbb2a
        """Handle Dirac filter change event."""
        if parameter.startswith("DIRAC"):
            self._dirac_filter = DIRAC_FILTER_MAP_LABELS[parameter[6:]]

    ##############
    # Properties #
    ##############

    @property
    def dirac_filter(self) -> Optional[str]:
        """
        Returns the current Dirac filter.

        Only available if using Telnet.

        Possible values are: "Off", "Slot 1", "Slot 2", "Slot 3"
        """
        return self._dirac_filter

    ##########
    # Setter #
    ##########
    async def async_dirac_filter(self, dirac_filter: DiracFilters) -> None:
        """Set Dirac filter."""
        if dirac_filter not in self._dirac_filters:
            raise AvrCommandError("Invalid Dirac filter")

        mapped_filter = DIRAC_FILTER_MAP[dirac_filter]
        if self._device.telnet_available:
            await self._device.telnet_api.async_send_commands(
                self._device.telnet_commands.command_dirac_filter.format(
                    filter=mapped_filter
                )
            )
            return
        await self._device.api.async_get_command(
            self._device.urls.command_dirac_filter.format(filter=mapped_filter)
        )


def dirac_factory(instance: DenonAVRFoundation) -> DenonAVRDirac:
    """Create DenonAVRDirac at receiver instances."""
    # pylint: disable=protected-access
    new = DenonAVRDirac(device=instance._device)
    return new<|MERGE_RESOLUTION|>--- conflicted
+++ resolved
@@ -35,18 +35,11 @@
 
     def setup(self) -> None:
         """Ensure that the instance is initialized."""
-<<<<<<< HEAD
-        self._device.telnet_api.register_sync_callback("PS", self._ps_callback)
+        self._device.telnet_api.register_callback("PS", self._ps_callback)
 
         self._is_setup = True
 
     def _ps_callback(self, zone: str, event: str, parameter: str) -> None:
-=======
-        self._device.telnet_api.register_callback("PS", self._dirac_filter_callback)
-        self._is_setup = True
-
-    def _dirac_filter_callback(self, zone: str, event: str, parameter: str) -> None:
->>>>>>> e42dbb2a
         """Handle Dirac filter change event."""
         if parameter.startswith("DIRAC"):
             self._dirac_filter = DIRAC_FILTER_MAP_LABELS[parameter[6:]]
